<<<<<<< HEAD
# Copyright 2017, 2018 Ciena Corporation.
=======
# -*- coding: utf-8 -*-
# Copyright (C) 2016 Cyan, Inc.
# Copyright (C) 2016-2018 Ciena Corporation

>>>>>>> 01894ddc
from setuptools import setup, find_packages

# NB: This version is extracted by the Makefile using awk; don't change the
# formatting here!
<<<<<<< HEAD
version = "2.9.0.dev0"
=======
version = "2.9.0"
>>>>>>> 01894ddc

setup(
    name="afkak",
    version=version,
    install_requires=[
        'six',
        'Twisted>=13.2.0',
    ],
    extras_require={
        'FastMurmur2': ['Murmur>=0.1.3'],
        'snappy': ['python-snappy>=0.5'],
    },

    packages=find_packages(),

    zip_safe=True,

    author="Robert Thille",
    author_email="rthille@ciena.com",
    url="https://github.com/ciena/afkak",
    license="Apache License 2.0",
    classifiers=[
        'Development Status :: 4 - Beta',
        'Framework :: Twisted',
        'Intended Audience :: Developers',
        'License :: OSI Approved :: Apache Software License',
        'Operating System :: MacOS :: MacOS X',
        'Operating System :: POSIX',
        'Programming Language :: Python :: 2.7',
        'Programming Language :: Python :: Implementation :: CPython',
        'Programming Language :: Python :: Implementation :: PyPy',
        'Topic :: Communications',
        'Topic :: System :: Distributed Computing',
    ],

    description="Twisted Python client for Apache Kafka",
    long_description="""
This module provides low-level protocol support for Apache Kafka as well as
high-level consumer and producer classes. Request batching is supported by the
protocol as well as broker-aware request routing. Gzip and Snappy compression
is also supported for message sets.
""",
    keywords=['Kafka client', 'distributed messaging', 'txkafka']
)<|MERGE_RESOLUTION|>--- conflicted
+++ resolved
@@ -1,20 +1,12 @@
-<<<<<<< HEAD
-# Copyright 2017, 2018 Ciena Corporation.
-=======
 # -*- coding: utf-8 -*-
 # Copyright (C) 2016 Cyan, Inc.
 # Copyright (C) 2016-2018 Ciena Corporation
 
->>>>>>> 01894ddc
 from setuptools import setup, find_packages
 
 # NB: This version is extracted by the Makefile using awk; don't change the
 # formatting here!
-<<<<<<< HEAD
-version = "2.9.0.dev0"
-=======
-version = "2.9.0"
->>>>>>> 01894ddc
+version = "3.0.0.dev0"
 
 setup(
     name="afkak",
