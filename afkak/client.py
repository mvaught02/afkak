# -*- coding: utf-8 -*-
# Copyright 2015 Cyan, Inc.
# Copyright 2016, 2017, 2018 Ciena Corporation

"""KafkaClient class.

High level network client for an Apache Kafka Cluster.
"""
from __future__ import absolute_import

import logging
import random
import collections
from functools import partial
from numbers import Real
from twisted.names import client as DNSclient
from twisted.names import dns
from twisted.internet.abstract import isIPAddress
from twisted.internet.defer import (
    inlineCallbacks, returnValue, DeferredList,
    CancelledError as t_CancelledError,
)
from twisted.python.compat import nativeString
from twisted.python.compat import unicode as _unicode

from .common import (
    BrokerResponseError,
    TopicAndPartition, FailedPayloadsError, BrokerMetadata,
    PartitionUnavailableError, LeaderUnavailableError, KafkaUnavailableError,
    UnknownTopicOrPartitionError, NotLeaderForPartitionError, _check_error,
    DefaultKafkaPort, RequestTimedOutError, KafkaError,
    NotCoordinatorForConsumerError, OffsetsLoadInProgressError, UnknownError,
    ConsumerCoordinatorNotAvailableError, CancelledError,
)
from .kafkacodec import KafkaCodec
from .brokerclient import _KafkaBrokerClient
from .util import _coerce_topic
from .util import _coerce_client_id
from .util import _coerce_consumer_group

log = logging.getLogger(__name__)
log.addHandler(logging.NullHandler())


class KafkaClient(object):
    """Cluster-aware Kafka client.

    This is the high-level client which most clients should use. It maintains
    a collection of :class:`~afkak.brokerclient._KafkaBrokerClient` objects,
    one each to the various hosts in the Kafka cluster and auto selects the
    proper one based on the topic and partition of the request. It maintains
    a map of topics/partitions to brokers.

    A KafkaClient object maintains connections (reconnected as needed) to the
    various brokers.  It must be bootstrapped with at least one host to
    retrieve the cluster metadata.

    :ivar reactor:
        Twisted reactor, as passed to the constructor. This must implement
        :class:`~twisted.internet.interfaces.IReactorTime` and
        :class:`~twisted.internet.interfaces.IReactorTCP`.
    :ivar str clientId:
        A short string used to identify the client to the server. This may
        appear in log messages on the server side.
    :ivar clients:
        Map of (host, port) tuples to :class:`_KafkaBrokerClient` instances.
    :type clients:
        :class:`dict` of (:class:`str`, :class:`int`) to
        :class:`_KafkaBrokerClient`
    """

    # This is the __CLIENT_SIDE__ timeout that's used when making requests
    # to our brokerclients. If a request doesn't return within this amount
    # of time, we errback() the deferred. This is _NOT_ the server-side
    # timeout which is passed into the send_{produce,fetch}_request methods
    # which have defaults set below. This one should be larger, btw :-)
    DEFAULT_REQUEST_TIMEOUT_MSECS = 10000
    # Default timeout msec for fetch requests. This is how long the server
    # will wait trying to get enough bytes of messages to fulfill the fetch
    # request. When this times out on the server side, it sends back a
    # response with as many bytes of messages as it has. See the docs for
    # more caveats on this timeout.
    DEFAULT_FETCH_SERVER_WAIT_MSECS = 5000
    # Default minimum amount of message bytes sent back on a fetch request
    DEFAULT_FETCH_MIN_BYTES = 4096
    # Default number of msecs the lead-broker will wait for replics to
    # ack Produce requests before failing the request
    DEFAULT_REPLICAS_ACK_MSECS = 1000

    clientId = u"afkak-client"
    _clientIdBytes = clientId.encode()

    def __init__(self, hosts, clientId=None,
                 timeout=DEFAULT_REQUEST_TIMEOUT_MSECS,
                 disconnect_on_timeout=False,
                 correlation_id=0,
                 reactor=None):

        if timeout is not None:
            if not isinstance(timeout, Real):
                raise TypeError(
                    "Timeout value: {!r} of type: {!s} is invalid. Must be "
                    "None or Real.".format(timeout, type(timeout)))
            timeout /= 1000.0  # msecs to secs
        self.timeout = timeout

        if clientId is not None:
            self.clientId = clientId
            self._clientIdBytes = _coerce_client_id(clientId)

        # Setup all our initial attributes
        self.clients = {}  # (host,port) -> _KafkaBrokerClient instance
        self.topics_to_brokers = {}  # TopicAndPartition -> BrokerMetadata
        self.partition_meta = {}  # TopicAndPartition -> PartitionMetadata
        self.consumer_group_to_brokers = {}  # consumer_group -> BrokerMetadata
        self.coordinator_fetches = {}  # consumer_group -> deferred
        self.topic_partitions = {}  # topic_id -> [0, 1, 2, ...]
        self.topic_errors = {}  # topic_id -> topic_error_code
        self.correlation_id = correlation_id
        self.close_dlist = None  # Deferred wait on broker client disconnects
        # Do we disconnect brokerclients when requests via them timeout?
        self._disconnect_on_timeout = disconnect_on_timeout
        self._brokers = {}  # Broker-NodeID -> BrokerMetadata
        self._topics = {}  # Topic-Name -> TopicMetadata
        self._closing = False  # Are we shutting down/shutdown?
        self.update_cluster_hosts(hosts)  # Store hosts and mark for lookup
        # clock/reactor for testing...
        if reactor is None:
            from twisted.internet import reactor
        self.reactor = reactor

    @property
    def clock(self):
        # TODO: Deprecate this
        return self.reactor

    def __repr__(self):
        """return a string representing this KafkaClient."""
        return '<KafkaClient clientId={0} brokers={1} timeout={2}>'.format(
            self.clientId,
            sorted(self.clients.keys()),
            self.timeout,
        )

    def update_cluster_hosts(self, hosts):
        """Advise the Afkak client of possible changes to Kafka cluster hosts

        In general Afkak will keep up with changes to the cluster, but in
        a Docker environment where all the nodes in the cluster may change IP
        address at once or in quick succession Afkak may lose connections to
        all of the brokers.  This function lets you notify the Afkak client
        that some or all of the brokers may have changed. Afkak will compare
        the new list to the old and make new connections as needed.

        Parameters
        ==========
        hosts:
            (string|[string]) Hosts as a single comma separated
            "host[:port][,host[:port]]+" string, or a list of strings:
            ["host[:port]", ...]

        Return
        ======
        None
        """
        self._hosts = hosts
        self._collect_hosts_d = True

    def reset_topic_metadata(self, *topics):
        topics = tuple(_coerce_topic(t) for t in topics)
        for topic in topics:
            try:
                partitions = self.topic_partitions[topic]
            except KeyError:
                continue

            for partition in partitions:
                self.topics_to_brokers.pop(
                    TopicAndPartition(topic, partition), None)

            del self.topic_partitions[topic]
            if topic in self.topic_errors:
                del self.topic_errors[topic]

    def reset_consumer_group_metadata(self, *groups):
        """Reset cache of what broker manages the offset for specified groups

        Remove the cache of what Kafka broker should be contacted when
        fetching or updating the committed offsets for a given consumer
        group or groups.

        NOTE: Does not cancel any outstanding requests for updates to the
        consumer group metadata for the specified groups.
        """
        groups = tuple(_coerce_consumer_group(g) for g in groups)
        for group in groups:
            if group in self.consumer_group_to_brokers:
                del self.consumer_group_to_brokers[group]

    def reset_all_metadata(self):
        self.topics_to_brokers.clear()
        self.topic_partitions.clear()
        self.topic_errors.clear()
        self.consumer_group_to_brokers.clear()

    def has_metadata_for_topic(self, topic):
        return _coerce_topic(topic) in self.topic_partitions

    def metadata_error_for_topic(self, topic):
        return self.topic_errors.get(
            _coerce_topic(topic), UnknownTopicOrPartitionError.errno)

    def partition_fully_replicated(self, topic_and_part):
        if topic_and_part not in self.partition_meta:
            return False
        part_meta = self.partition_meta[topic_and_part]
        return len(part_meta.replicas) == len(part_meta.isr)

    def topic_fully_replicated(self, topic):
        """
        Determine if the given topic is fully replicated according to the
        currently known cluster metadata.

        .. note::

            This relies on cached cluster metadata. You may call
            :meth:`load_metadata_for_topics()` first to refresh this cache.

        :param str topic: Topic name

        :returns:
            A boolean indicating that:

            1. The number of partitions in the topic is non-zero.
            2. For each partition, all replicas are in the in-sync replica
               (ISR) set.
        :rtype: :class:`bool`
        """
        topic = _coerce_topic(topic)
        if topic not in self.topic_partitions:
            return False
        if not self.topic_partitions[topic]:
            # Don't consider an empty partition list 'fully replicated'
            return False
        return all(
            self.partition_fully_replicated(TopicAndPartition(topic, p))
                 for p in self.topic_partitions[topic])

    def close(self):
        # If we're already waiting on an/some outstanding disconnects
        # make sure we continue to wait for them...
        log.debug("%r: close", self)
        self._closing = True
        # Close down any clients we have
        self._close_brokerclients(self.clients.keys())
        # clean up other outstanding operations
        self.reset_all_metadata()
        return self.close_dlist

    def load_metadata_for_topics(self, *topics):
        """
        Discover brokers and metadata for a set of topics.  This function is
        called lazily whenever metadata is unavailable.

        :param topics:
            The topics for which to fetch metadata (topic name as
            :class:`str`). Metadata for *all* topics is fetched when no topic
            is specified.
        :returns:
            :class:`Deferred` for the completion of the metadata fetch.
            This will resolve with ``True`` on success, ``None`` on
            cancellation, or fail with an exception on error.

            On success, topic metadata is available from the attributes of
            :class:`KafkaClient`: :data:`~KafkaClient.topic_partitions`,
            :data:`~KafkaClient.topics_to_brokers`, etc.
        """
        topics = tuple(_coerce_topic(t) for t in topics)
        log.debug("%r: load_metadata_for_topics: %r", self, topics)
        fetch_all_metadata = not topics

        # create the request
        requestId = self._next_id()
        request = KafkaCodec.encode_metadata_request(self._clientIdBytes,
                                                     requestId, topics)

        # Callbacks for the request deferred...
        def _handleMetadataResponse(response):
            # Decode the response
            (brokers, topics) = \
                KafkaCodec.decode_metadata_response(response)
            log.debug("%r: Broker/Topic metadata: %r/%r",
                      self, brokers, topics)

            # If we fetched the metadata for all topics, then store away the
            # received metadata for diagnostics.
            if fetch_all_metadata:
                self._brokers = brokers
                self._topics = topics

            # Iff we were fetching for all topics, and we got at least one
            # broker back, then remove brokers when we update our brokers
            ok_to_remove = (fetch_all_metadata and len(brokers))
            # Take the metadata we got back, update our self.clients, and
            # if needed disconnect or connect from/to old/new brokers
            self._update_brokers(
                [(nativeString(b.host), b.port) for b in brokers.values()],
                remove=ok_to_remove,
            )

            # Now loop through all the topics/partitions in the response
            # and setup our cache/data-structures
            for topic, topic_metadata in topics.items():
                _, topic_error, partitions = topic_metadata
                self.reset_topic_metadata(topic)
                self.topic_errors[topic] = topic_error
                if not partitions:
                    log.warning('No partitions for %s, Err:%d',
                                topic, topic_error)
                    continue

                self.topic_partitions[topic] = []
                for partition, meta in partitions.items():
                    self.topic_partitions[topic].append(partition)
                    topic_part = TopicAndPartition(topic, partition)
                    self.partition_meta[topic_part] = meta
                    if meta.leader == -1:
                        log.warning('No leader for topic %s partition %s',
                                    topic, partition)
                        self.topics_to_brokers[topic_part] = None
                    else:
                        self.topics_to_brokers[
                            topic_part] = brokers[meta.leader]
                self.topic_partitions[topic] = sorted(
                    self.topic_partitions[topic])
            return True

        def _handleMetadataErr(err):
            # This should maybe do more cleanup?
            if err.check(t_CancelledError, CancelledError):
                # Eat the error
                return None
            log.error("Failed to retrieve metadata:%s", err)
            raise KafkaUnavailableError(
                "Unable to load metadata from configured "
                "hosts: {!r}".format(err))

        # Send the request, add the handlers
        d = self._send_broker_unaware_request(requestId, request)
        d.addCallbacks(_handleMetadataResponse, _handleMetadataErr)
        return d

    def load_consumer_metadata_for_group(self, group):
        """
        Determine broker for the consumer metadata for the specified group

        Returns a deferred which callbacks with True if the group's coordinator
        could be determined, or errbacks with
        ConsumerCoordinatorNotAvailableError if not.

        Parameters
        ----------
        group:
            group name as `str`
        """
        group = _coerce_consumer_group(group)
        log.debug("%r: load_consumer_metadata_for_group: %r", self, group)

        # If we are already loading the metadata for this group, then
        # just return the outstanding deferred
        if group in self.coordinator_fetches:
            return self.coordinator_fetches[group]

        # No outstanding request, create a new one
        requestId = self._next_id()
        request = KafkaCodec.encode_consumermetadata_request(
            self._clientIdBytes, requestId, group)

        # Callbacks for the request deferred...
        def _handleConsumerMetadataResponse(response, group):
            # Clear the outstanding fetch
            self.coordinator_fetches.pop(group, None)
            # Decode the response (returns ConsumerMetadataResponse)
            c_m_resp = KafkaCodec.decode_consumermetadata_response(response)
            log.debug("%r: c_m_resp: %r", self, c_m_resp)
            if c_m_resp.error:
                # Raise the appropriate error
                resp_err = BrokerResponseError.errnos.get(
                    c_m_resp.error, UnknownError)(c_m_resp)
                raise resp_err

            self.consumer_group_to_brokers[group] = \
                BrokerMetadata(c_m_resp.node_id, c_m_resp.host,
                               c_m_resp.port)
            return True

        def _handleConsumerMetadataErr(err, group):
            # Clear the outstanding fetch
            self.coordinator_fetches.pop(group, None)
            log.error("Failed to retrieve consumer metadata "
                      "for group: %s Error:%r", group, err)
            # Clear any stored value for the group's coordinator
            self.reset_consumer_group_metadata(group)
            raise ConsumerCoordinatorNotAvailableError(
                "Coordinator for group: %s not available" % (group))

        # Send the request, add the handlers
        d = self._send_broker_unaware_request(requestId, request)
        # Save the deferred under the fetches for this group
        self.coordinator_fetches[group] = d
        d.addCallback(_handleConsumerMetadataResponse, group)
        d.addErrback(_handleConsumerMetadataErr, group)
        return d

    @inlineCallbacks
    def send_produce_request(self, payloads=None, acks=1,
                             timeout=DEFAULT_REPLICAS_ACK_MSECS,
                             fail_on_error=True, callback=None):
        """
        Encode and send some ProduceRequests

        ProduceRequests will be grouped by (topic, partition) and then
        sent to a specific broker. Output is a list of responses in the
        same order as the list of payloads specified

        Parameters
        ----------
        payloads:
            list of ProduceRequest
        acks:
            How many Kafka broker replicas need to write before
            the leader replies with a response
        timeout:
            How long the server has to receive the acks from the
            replicas before returning an error.
        fail_on_error:
            boolean, should we raise an Exception if we encounter an API error?
        callback:
            function, instead of returning the ProduceResponse,
            first pass it through this function

        Return
        ------
        a deferred which callbacks with a list of ProduceResponse

        Raises
        ------
        FailedPayloadsError, LeaderUnavailableError, PartitionUnavailableError
        """

        encoder = partial(
            KafkaCodec.encode_produce_request,
            acks=acks,
            timeout=timeout)

        if acks == 0:
            decoder = None
        else:
            decoder = KafkaCodec.decode_produce_response

        resps = yield self._send_broker_aware_request(
            payloads, encoder, decoder)

        returnValue(self._handle_responses(resps, fail_on_error, callback))

    @inlineCallbacks
    def send_fetch_request(self, payloads=None, fail_on_error=True,
                           callback=None,
                           max_wait_time=DEFAULT_FETCH_SERVER_WAIT_MSECS,
                           min_bytes=DEFAULT_FETCH_MIN_BYTES):
        """
        Encode and send a FetchRequest

        Payloads are grouped by topic and partition so they can be pipelined
        to the same brokers.

        Raises
        ======
        FailedPayloadsError, LeaderUnavailableError, PartitionUnavailableError
        """
        if self.timeout is not None and (
                max_wait_time / 1000) > (self.timeout - 0.1):
            raise ValueError(
                "%r: max_wait_time: %d must be less than client.timeout by "
                "at least 100 milliseconds.", self, max_wait_time)

        encoder = partial(KafkaCodec.encode_fetch_request,
                          max_wait_time=max_wait_time,
                          min_bytes=min_bytes)

        # resps is a list of FetchResponse() objects, each of which can hold
        # 1-n messages.
        resps = yield self._send_broker_aware_request(
            payloads, encoder,
            KafkaCodec.decode_fetch_response)

        returnValue(self._handle_responses(resps, fail_on_error, callback))

    @inlineCallbacks
    def send_offset_request(self, payloads=None, fail_on_error=True,
                            callback=None):
        resps = yield self._send_broker_aware_request(
            payloads,
            KafkaCodec.encode_offset_request,
            KafkaCodec.decode_offset_response)

        returnValue(self._handle_responses(resps, fail_on_error, callback))

    @inlineCallbacks
    def send_offset_fetch_request(self, group, payloads=None,
                                  fail_on_error=True, callback=None):
        """
        Takes a group (string) and list of OffsetFetchRequest and returns
        a list of OffsetFetchResponse objects
        """
        encoder = partial(KafkaCodec.encode_offset_fetch_request,
                          group=group)
        decoder = KafkaCodec.decode_offset_fetch_response
        resps = yield self._send_broker_aware_request(
            payloads, encoder, decoder, consumer_group=group)

        returnValue(self._handle_responses(
            resps, fail_on_error, callback, group))

    @inlineCallbacks
    def send_offset_commit_request(self, group, payloads=None,
                                   fail_on_error=True, callback=None,
                                   group_generation_id=-1,
                                   consumer_id=''):
        """Send a list of OffsetCommitRequests to the Kafka broker for the
        given consumer group.

        Args:
          group (str): The consumer group to which to commit the offsets
          payloads ([OffsetCommitRequest]): List of topic, partition, offsets
            to commit.
          fail_on_error (bool): Whether to raise an exception if a response
            from the Kafka broker indicates an error
          callback (callable): a function to call with each of the responses
            before returning the returned value to the caller.
          group_generation_id (int): Must currently always be -1
          consumer_id (str): Must currently always be empty string
        Returns:
          [OffsetCommitResponse]: List of OffsetCommitResponse objects.
          Will raise KafkaError for failed requests if fail_on_error is True
        """
        group = _coerce_consumer_group(group)
        encoder = partial(KafkaCodec.encode_offset_commit_request,
                          group=group, group_generation_id=group_generation_id,
                          consumer_id=consumer_id)
        decoder = KafkaCodec.decode_offset_commit_response
        resps = yield self._send_broker_aware_request(
            payloads, encoder, decoder, consumer_group=group)

        returnValue(self._handle_responses(
            resps, fail_on_error, callback, group))

    # # # Private Methods # # #

    def _handle_responses(self, responses, fail_on_error, callback=None,
                          consumer_group=None):
        out = []
        for resp in responses:
            try:
                _check_error(resp)
            except (UnknownTopicOrPartitionError, NotLeaderForPartitionError):
                log.error('Error found in response: %s', resp)
                self.reset_topic_metadata(resp.topic)
                if fail_on_error:
                    raise
            except (OffsetsLoadInProgressError,
                    NotCoordinatorForConsumerError,
                    ConsumerCoordinatorNotAvailableError):
                log.error('Error found in response: %s Consumer Group: %s',
                          resp, consumer_group)
                self.reset_consumer_group_metadata(consumer_group)
                if fail_on_error:
                    raise

            if callback is not None:
                out.append(callback(resp))
            else:
                out.append(resp)
        return out

    def _get_brokerclient(self, host, port):
        """
        Get or create a connection to a broker using host and port.
        Returns the broker immediately, but the broker may have just been
        created and be in an unconnected state. The broker will connect on
        an as-needed basis when processing a request.
        """
        host_key = (nativeString(host), port)
        if host_key not in self.clients:
            # We don't have a brokerclient for that host/port, create one,
            # ask it to connect
            log.debug("%r: creating client for %s:%d", self, host, port)
            self.clients[host_key] = _KafkaBrokerClient(
                self.reactor, host, port, self.clientId,
                subscriber=self._update_broker_state,
            )
        return self.clients[host_key]

    def _update_broker_state(self, broker, connected, reason):
        """
        Handle updates of a broker's connection state.  If we get an update
        with a state other than 'connected', reset our metadata, as it
        indicates that a connection to one of our brokers ended, or failed to
        come up correctly
        """
        def _md_load_on_disconnect_failure(result):
            log.debug('Attempt to fetch Kafka metadata after '
                      'disconnect failed with: %r', result)

        state = "Connected" if connected else "Disconnected"
        log.debug(
            "Broker:%r state changed:%s for reason:%r", broker, state, reason)
        # If one of our broker clients disconnected, there may be a metadata
        # change. Make sure we check...
        if not connected:
            self.reset_all_metadata()
            if not self._closing:
                # If we're not shutting down, and we're not already doing a
                # lookup, then mark ourselves as needing to re-resolve, and
                # then start a metadata lookup, which will do the lookup as
                # needed...
                if self._collect_hosts_d is None:
                    self._collect_hosts_d = True
                d = self.load_metadata_for_topics()
                d.addErrback(_md_load_on_disconnect_failure)

    def _close_brokerclients(self, brokers):
        """
        Pop each of the supplied brokers from self.clients
        Close that broker, and manage the completion of those operations
        """
        def _log_close_failure(failure, brokerclient):
            log.debug(
                'BrokerClient: %s close result: %s: %s', brokerclient,
                failure.type.__name__, failure.getErrorMessage())

        def _clean_close_dlist(result, close_dlist):
            # If there aren't any other outstanding closings going on, then
            # close_dlist == self.close_dlist, and we can reset it.
            if close_dlist == self.close_dlist:
                self.close_dlist = None

        if not self.close_dlist:
            dList = []
        else:
            log.debug("%r: _update_brokers has nested deferredlist: %r",
                      self, self.close_dlist)
            dList = [self.close_dlist]
        for broker in list(brokers):
            # broker better be in self.clients if not, weirdness
            brokerClient = self.clients.pop(broker)
            log.debug("Calling close on: %r", brokerClient)
            dList.append(
                brokerClient.close().addErrback(
                    _log_close_failure, brokerClient))
        self.close_dlist = DeferredList(dList)
        self.close_dlist.addBoth(_clean_close_dlist, self.close_dlist)

    def _update_brokers(self, new_brokers, remove=False):
        """ Update our self.clients based on brokers in received metadata
        Take the received dict of brokers and reconcile it with our current
        list of brokers (self.clients). If there is a new one, bring up a new
        connection to it, and if remove is True, and any in our current list
        aren't in the metadata returned, disconnect from it.
        """
        log.debug("%r: _update_brokers: %r remove: %r",
                  self, new_brokers, remove)

        # Work with the brokers as sets
        new_brokers = set(new_brokers)
        current_brokers = set(self.clients.keys())

        # set of added
        added_brokers = new_brokers - current_brokers
        # removed
        removed_brokers = current_brokers - new_brokers

        # Create any new brokers based on the new metadata
        for broker in added_brokers:
            self._get_brokerclient(*broker)

        # Disconnect and remove from self.clients any removed brokerclients
        if remove and removed_brokers:
            self._close_brokerclients(removed_brokers)

    @inlineCallbacks
    def _get_leader_for_partition(self, topic, partition):
        """
        Returns the leader for a partition or None if the partition exists
        but has no leader.

        PartitionUnavailableError will be raised if the topic or partition
        is not part of the metadata.
        """

        key = TopicAndPartition(topic, partition)
        # reload metadata whether the partition is not available
        # or has no leader (broker is None)
        if self.topics_to_brokers.get(key) is None:
            yield self.load_metadata_for_topics(topic)

        if key not in self.topics_to_brokers:
            raise PartitionUnavailableError("%s not available" % str(key))

        returnValue(self.topics_to_brokers[key])

    @inlineCallbacks
    def _get_coordinator_for_group(self, consumer_group):
        """Returns the coordinator (broker) for a consumer group

        Returns the broker for a given consumer group or
        Raises ConsumerCoordinatorNotAvailableError
        """
        if self.consumer_group_to_brokers.get(consumer_group) is None:
            yield self.load_consumer_metadata_for_group(consumer_group)

        returnValue(self.consumer_group_to_brokers.get(consumer_group))

    def _next_id(self):
        """Generate a new correlation id."""
        # modulo to keep within int32 (signed)
        self.correlation_id = (self.correlation_id + 1) % 2**31
        return self.correlation_id

    def _make_request_to_broker(self, broker, requestId, request, **kwArgs):
        """Send a request to the specified broker."""
        def _timeout_request(broker, requestId):
            """The time we allotted for the request expired, cancel it."""
            try:
                broker.cancelRequest(requestId, reason=RequestTimedOutError(
                    'Request: {} cancelled due to timeout'.format(requestId)))
            except KeyError:  # pragma: no cover This should never happen...
                log.exception('ERROR: Failed to find key for timed-out '
                              'request. Broker: %r Req: %d',
                              broker, requestId)
                raise
            if self._disconnect_on_timeout:
                broker.disconnect()

        def _alert_blocked_reactor(timeout, start):
            """Complain if this timer didn't fire before the timeout elapsed"""
            now = self.reactor.seconds()
            if now >= (start + timeout):
                log.error('Reactor was starved for %f seconds during request.',
                          now - start)

        def _cancel_timeout(_, dc):
            """Request completed/cancelled, cancel the timeout delayedCall."""
            if dc.active():
                dc.cancel()
            return _

        # Make the request to the specified broker
<<<<<<< HEAD
        log.debug('_mrtr: sending request: %d to broker: %r',
                      requestId, broker)
        min_timeout = kwArgs.pop('min_timeout', 0)
=======
        log.debug('_mrtb: sending request: %d to broker: %r',
                  requestId, broker)
>>>>>>> 2b3ae525
        d = broker.makeRequest(requestId, request, **kwArgs)
        if self.timeout is not None:
            # take the longer of self.timeout or an optional request timeout
            timeout = max(min_timeout, self.timeout)
            # Set a delayedCall to fire if we don't get a reply in time
<<<<<<< HEAD
            dc = self._get_clock().callLater(
                timeout, _timeout_request, broker, requestId)
            # Set a delayedCall to complain if the reactor has been blocked
            rc = self._get_clock().callLater(
                (timeout * 0.9), _alert_blocked_reactor, timeout,
                self._get_clock().seconds())
=======
            dc = self.reactor.callLater(
                self.timeout, _timeout_request, broker, requestId)
            # Set a delayedCall to complain if the reactor has been blocked
            rc = self.reactor.callLater(
                (self.timeout * 0.9), _alert_blocked_reactor, self.timeout,
                self.reactor.seconds())
>>>>>>> 2b3ae525
            # Setup a callback on the request deferred to cancel both callLater
            d.addBoth(_cancel_timeout, dc)
            d.addBoth(_cancel_timeout, rc)
        return d

    @inlineCallbacks
    def _send_broker_unaware_request(self, requestId, request):
        """
        Attempt to send a broker-agnostic request to one of the available
        brokers. Keep trying until you succeed, or run out of hosts to try
        """

        # Check if we've had a condition which indicates we might need to
        # re-resolve the IPs of our hosts
        if self._collect_hosts_d:
            if self._collect_hosts_d is True:
                # Lookup needed, but not yet started. Start it.
                self._collect_hosts_d = _collect_hosts(self._hosts)
            broker_list = yield self._collect_hosts_d
            self._collect_hosts_d = None
            if broker_list:
                self._update_brokers(broker_list, remove=True)
            else:
                # Lookup of all hosts returned no IPs. Log an error, setup
                # to retry lookup, and try to continue with the brokers we
                # already have...
                log.error('Failed to resolve hosts: %r', self._hosts)
                self._collect_hosts_d = True

        brokers = list(self.clients.values())
        # Randomly shuffle the brokers to distribute the load, but
        random.shuffle(brokers)
        # Prioritize connected brokers
        brokers.sort(reverse=True, key=lambda broker: broker.connected())
        for broker in brokers:
            try:
                log.debug('_sbur: sending request: %d to broker: %r',
                          requestId, broker)
                d = self._make_request_to_broker(broker, requestId, request)
                resp = yield d
                returnValue(resp)
            except KafkaError as e:
                log.warning("Could not makeRequest id:%d [%r] to server %s:%i, "
                            "trying next server. Err: %r", requestId,
                            request, broker.host, broker.port, e)

        # Anytime we fail a request to every broker, setup for a re-resolve
        self._collect_hosts_d = True
        raise KafkaUnavailableError(
            "All servers (%r) failed to process request" % brokers)

    @inlineCallbacks
    def _send_broker_aware_request(self, payloads, encoder_fn, decode_fn,
                                   consumer_group=None):
        """
        Group a list of request payloads by topic+partition and send them to
        the leader broker for that partition using the supplied encode/decode
        functions

        Params
        ======
        payloads: list of object-like entities with a topic and
                  partition attribute. payloads must be grouped by
                  (topic, partition) tuples.
        encode_fn: a method to encode the list of payloads to a request body,
                   must accept client_id, correlation_id, and payloads as
                   keyword arguments
        decode_fn: a method to decode a response body into response objects.
                   The response objects must be object-like and have topic
                   and partition attributes
        consumer_group: [string], optional. Indicates the request should be
                   directed to the Offset Coordinator for the specified
                   consumer_group.

        Return
        ======
        deferred yielding a list of response objects in the same order
        as the supplied payloads, or None if decode_fn is None.

        Raises
        ======
        FailedPayloadsError, LeaderUnavailableError, PartitionUnavailableError,

        """

        # Calling this without payloads is nonsensical
        if not payloads:
            raise ValueError("Payloads parameter is empty")

        # Group the requests by topic+partition
        original_keys = []
        payloads_by_broker = collections.defaultdict(list)

        # Go through all the payloads, lookup the leader/coordinator for that
        # payload's topic/partition or consumer group. If there's no
        # leader/coordinator (broker), raise. For each broker, keep
        # a list of the payloads to be sent to it. Also, for each payload in
        # the list of payloads, make a corresponding list (original_keys) with
        # the topic/partition in the same order, so we can lookup the returned
        # result(s) by that topic/partition key in the set of returned results
        # and return them in a list the same order the payloads were supplied
        for payload in payloads:
            # get leader/coordinator, depending on consumer_group
            if consumer_group is None:
                leader = yield self._get_leader_for_partition(
                    payload.topic, payload.partition)
                if leader is None:
                    raise LeaderUnavailableError(
                        "Leader not available for topic %s partition %s" %
                        (payload.topic, payload.partition))
            else:
                leader = yield self._get_coordinator_for_group(consumer_group)
                if leader is None:
                    raise ConsumerCoordinatorNotAvailableError(
                        "Coordinator not available for group: %s" %
                        (consumer_group))

            payloads_by_broker[leader].append(payload)
            original_keys.append((payload.topic, payload.partition))

        # Accumulate the responses in a dictionary
        acc = {}

        # The kafka server doesn't send replies to produce requests
        # with acks=0. In that case, our decode_fn will be
        # None, and we need to let the brokerclient know not
        # to expect a reply. makeRequest() returns a deferred
        # regardless, but in the expectResponse=False case, it will
        # fire as soon as the request is sent, and it can errBack()
        # due to being cancelled prior to the broker being able to
        # send the request.
        expectResponse = decode_fn is not None

        # keep a list of payloads that were failed to be sent to brokers
        failed_payloads = []

        # Keep track of outstanding requests in a list of deferreds
        inFlight = []
        # and the payloads that go along with them
        payloadsList = []
        # For each broker, send the list of request payloads,
        for broker_meta, payloads in payloads_by_broker.items():
            broker = self._get_brokerclient(broker_meta.host, broker_meta.port)
            requestId = self._next_id()
            request = encoder_fn(client_id=self._clientIdBytes,
                                 correlation_id=requestId, payloads=payloads)

            # Make the request
            d = self._make_request_to_broker(broker, requestId, request,
                                             expectResponse=expectResponse)
            inFlight.append(d)
            payloadsList.append(payloads)

        # Wait for all the responses to come back, or the requests to fail
        results = yield DeferredList(inFlight, consumeErrors=True)
        # We now have a list of (succeeded, response/Failure) tuples. Check 'em
        for (success, response), payloads in zip(results, payloadsList):
            if not success:
                # The brokerclient deferred was errback()'d:
                #   The send failed, or this request was cancelled (by timeout)
                log.debug("%r: request:%r to broker failed: %r", self,
                          payloads, response)
                failed_payloads.extend([(p, response) for p in payloads])
                continue
            if not expectResponse:
                continue
            # Successful request/response. Decode it and store by topic/part
            for response in decode_fn(response):
                acc[(response.topic, response.partition)] = response

        # Order the accumulated responses by the original key order
        # Note that this scheme will throw away responses which we did
        # not request.  See test_send_fetch_request, where the response
        # includes an error, but for a topic/part we didn't request.
        # Since that topic/partition isn't in original_keys, we don't pass
        # it back from here and it doesn't error out.
        # If any of the payloads failed, fail
        responses = [acc[k] for k in original_keys if k in acc] if acc else []
        if failed_payloads:
            self.reset_all_metadata()
            raise FailedPayloadsError(responses, failed_payloads)

        returnValue(responses)

    @inlineCallbacks
    def _send_request_to_coordinator(self, coordinator_broker, payload,
                                     encoder_fn, decode_fn, **kwargs):
        """
        Send a request to a provided coordinator broker. This is used for the
        group membership requests that also have non-list request payloads
        """
        request_id = self._next_id()
        encoded_request = encoder_fn(
            client_id=self.clientId, correlation_id=request_id,
            payload=payload)

        response = yield self._make_request_to_broker(
            coordinator_broker, request_id, encoded_request, expectResponse=True, **kwargs)

        decoded = decode_fn(response)
        # keep ourselves updated on error codes that interest our metadata
        self._handle_responses([decoded], True)
        returnValue(decoded)


@inlineCallbacks
def _collect_hosts(hosts):
    """
    Resolve hostnames into (IPv4, port) tuples.

    :param hosts:
        A list or comma-separated string of hostnames which may also include
        port numbers. All of the following are valid::

            b'host'
            u'host'
            b'host:1234'
            u'host:1234,host:2345'
            b'host:1234 , host:2345 '
            [u'host1', b'host2']
            [b'host:1234', b'host:2345']

        Hostnames must be ASCII (IDN is not supported). The default Kafka port
        of 9092 is implied when no port is given.

    :returns:
        A list of unique (IPv4, port) tuples. For example::

            [('127.0.0.1', 9092), ('127.0.0.2', 9092)]

        If DNS resolution fails, an empty list is returned.

    :rtype: :class:`list` of (:class:`str`, :class:`int`) instances
    """
    if isinstance(hosts, bytes):
        hosts = hosts.split(b',')
    elif isinstance(hosts, _unicode):
        hosts = hosts.split(u',')
    result = set()
    for host_port in hosts:
        # FIXME This won't handle IPv6 addresses
        res = nativeString(host_port).split(':')
        host = res[0].strip()
        port = int(res[1].strip()) if len(res) > 1 else DefaultKafkaPort

        if isIPAddress(host):
            ip_addresses = [host]
        else:
            ip_addresses = yield _get_IP_addresses(host)
        result.update((address, port) for address in ip_addresses)
    returnValue(list(result))


@inlineCallbacks
def _get_IP_addresses(hostname):
    """
    Resolve a hostname to a list of IPv4 addresses.

    :param str hostname: hostname or IP address
    :returns: :class:`list` of :class:`str` IPv4 addresses
    """
    try:
        answers, auth, addit = yield DNSclient.lookupAddress(hostname)
    except Exception as exc:  # Too many different DNS failures to catch...
        log.exception('DNS Resolution failure: %r for name: %r', exc, hostname)
        returnValue([])

    returnValue(
        [answer.payload.dottedQuad()
            for answer in answers if answer.type == dns.A])<|MERGE_RESOLUTION|>--- conflicted
+++ resolved
@@ -756,34 +756,20 @@
             return _
 
         # Make the request to the specified broker
-<<<<<<< HEAD
-        log.debug('_mrtr: sending request: %d to broker: %r',
+        log.debug('_mrtb: sending request: %d to broker: %r',
                       requestId, broker)
         min_timeout = kwArgs.pop('min_timeout', 0)
-=======
-        log.debug('_mrtb: sending request: %d to broker: %r',
-                  requestId, broker)
->>>>>>> 2b3ae525
         d = broker.makeRequest(requestId, request, **kwArgs)
         if self.timeout is not None:
             # take the longer of self.timeout or an optional request timeout
             timeout = max(min_timeout, self.timeout)
             # Set a delayedCall to fire if we don't get a reply in time
-<<<<<<< HEAD
-            dc = self._get_clock().callLater(
-                timeout, _timeout_request, broker, requestId)
-            # Set a delayedCall to complain if the reactor has been blocked
-            rc = self._get_clock().callLater(
-                (timeout * 0.9), _alert_blocked_reactor, timeout,
-                self._get_clock().seconds())
-=======
             dc = self.reactor.callLater(
                 self.timeout, _timeout_request, broker, requestId)
             # Set a delayedCall to complain if the reactor has been blocked
             rc = self.reactor.callLater(
                 (self.timeout * 0.9), _alert_blocked_reactor, self.timeout,
                 self.reactor.seconds())
->>>>>>> 2b3ae525
             # Setup a callback on the request deferred to cancel both callLater
             d.addBoth(_cancel_timeout, dc)
             d.addBoth(_cancel_timeout, rc)
