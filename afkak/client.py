--- conflicted
+++ resolved
@@ -38,11 +38,12 @@
 from .brokerclient import _KafkaBrokerClient
 from .common import (
     BrokerMetadata, BrokerResponseError, CancelledError, ClientError,
-    CoordinatorLoadInProgress, CoordinatorNotAvailable, DefaultKafkaPort,
-    FailedPayloadsError, KafkaError, KafkaUnavailableError,
-    LeaderUnavailableError, NotCoordinator, NotLeaderForPartitionError,
-    PartitionUnavailableError, RequestTimedOutError, TopicAndPartition,
-    UnknownError, UnknownTopicOrPartitionError, _check_error,
+    ConsumerCoordinatorNotAvailableError, CoordinatorLoadInProgress,
+    CoordinatorNotAvailable, DefaultKafkaPort, FailedPayloadsError, KafkaError,
+    KafkaUnavailableError, LeaderUnavailableError, NotCoordinator,
+    NotLeaderForPartitionError, PartitionUnavailableError,
+    RequestTimedOutError, TopicAndPartition, UnknownError,
+    UnknownTopicOrPartitionError, _check_error,
 )
 from .kafkacodec import KafkaCodec
 
@@ -484,10 +485,6 @@
                       exc_info=(err.type, err.value, err.getTracebackObject()))
             # Clear any stored value for the group's coordinator
             self.reset_consumer_group_metadata(group)
-<<<<<<< HEAD
-            raise CoordinatorNotAvailable(
-                "Coordinator for group {!r} not available: {}".format(group, err.value))
-=======
             # FIXME: This exception should chain from err.
             raise ConsumerCoordinatorNotAvailableError(
                 "Coordinator for group {!r} not available".format(group),
@@ -497,7 +494,6 @@
             [_, ds] = self.coordinator_fetches.pop(group, None)
             for d in ds:
                 d.callback(result)
->>>>>>> 6f5e05ba
 
         # Send the request, add the handlers
         request_d = self._send_broker_unaware_request(requestId, request)
@@ -664,7 +660,8 @@
                 self.reset_topic_metadata(resp.topic)
                 if fail_on_error:
                     raise
-            except (CoordinatorLoadInProgress, NotCoordinator,
+            except (CoordinatorLoadInProgress,
+                    NotCoordinator,
                     CoordinatorNotAvailable):
                 log.error('Error found in response: %s Consumer Group: %s',
                           resp, consumer_group)
@@ -790,7 +787,7 @@
         """Returns the coordinator (broker) for a consumer group
 
         Returns the broker for a given consumer group or
-        Raises  CoordinatorNotAvailable
+        Raises ConsumerCoordinatorNotAvailableError
         """
         if self.consumer_group_to_brokers.get(consumer_group) is None:
             yield self.load_consumer_metadata_for_group(consumer_group)
@@ -833,16 +830,15 @@
             return result
 
         # Make the request to the specified broker
-        log.debug('_mrtb: sending request: %d to broker: %r', requestId, broker)
-        min_timeout = kwArgs.pop('min_timeout', 0)
-        timeout = max(min_timeout, self.timeout)
+        log.debug('_mrtb: sending request: %d to broker: %r',
+                  requestId, broker)
         d = broker.makeRequest(requestId, request, **kwArgs)
         # Set a delayedCall to fire if we don't get a reply in time
         dc = self.reactor.callLater(
-            timeout, _timeout_request, broker, requestId)
+            self.timeout, _timeout_request, broker, requestId)
         # Set a delayedCall to complain if the reactor has been blocked
         rc = self.reactor.callLater(
-            (timeout * 0.9), _alert_blocked_reactor, self.timeout,
+            (self.timeout * 0.9), _alert_blocked_reactor, self.timeout,
             self.reactor.seconds())
         # Setup a callback on the request deferred to cancel both callLater
         d.addBoth(_cancel_timeout, dc)
@@ -1012,7 +1008,7 @@
             else:
                 leader = yield self._get_coordinator_for_group(consumer_group)
                 if leader is None:
-                    raise CoordinatorNotAvailable(
+                    raise ConsumerCoordinatorNotAvailableError(
                         "Coordinator not available for group: %s" %
                         (consumer_group))
 
@@ -1083,28 +1079,6 @@
 
         returnValue(responses)
 
-    @inlineCallbacks
-    def _send_request_to_coordinator(self, coordinator_broker, payload,
-                                     encoder_fn, decode_fn, **kwargs):
-        """
-        Send a request to a provided coordinator broker. This is used for the
-        group membership requests that also have non-list request payloads
-        """
-        request_id = self._next_id()
-        encoded_request = encoder_fn(
-            client_id=self._clientIdBytes,
-            correlation_id=request_id,
-            payload=payload,
-        )
-
-        response = yield self._make_request_to_broker(
-            coordinator_broker, request_id, encoded_request, expectResponse=True, **kwargs)
-
-        decoded = decode_fn(response)
-        # keep ourselves updated on error codes that interest our metadata
-        self._handle_responses([decoded], True)
-        returnValue(decoded)
-
 
 def _normalize_hosts(hosts):
     """
