# -*- coding: utf-8 -*-
# Copyright 2015 Cyan, Inc.
# Copyright 2016, 2017, 2018, 2019 Ciena Corporation

from __future__ import absolute_import

import logging
from collections import defaultdict
from numbers import Integral

from twisted.internet.defer import CancelledError as tid_CancelledError
from twisted.internet.defer import (
    Deferred, DeferredList, fail, inlineCallbacks, returnValue, succeed,
)
from twisted.internet.task import LoopingCall
from twisted.python.failure import Failure

from ._util import _coerce_topic
from .common import (
    CODEC_NONE, PRODUCER_ACK_LOCAL_WRITE, PRODUCER_ACK_NOT_REQUIRED,
    BrokerResponseError, CancelledError, FailedPayloadsError, KafkaError,
    NoResponseError, NotLeaderForPartitionError, ProduceRequest, SendRequest,
    TopicAndPartition, UnknownTopicOrPartitionError, UnsupportedCodecError,
)
from .kafkacodec import _SUPPORTED_CODECS, create_message_set
from .partitioner import RoundRobinPartitioner

log = logging.getLogger(__name__)
log.addHandler(logging.NullHandler())

BATCH_SEND_SECS_COUNT = 30  # Seconds
BATCH_SEND_MSG_COUNT = 10  # Messages
BATCH_SEND_MSG_BYTES = 32 * 1024  # 32 KBytes


class Producer(object):
    """Write messages to Kafka with retries and batching

    :param client: `KafkaClient` instance to use

    :param partitioner_class:
        Factory for topic partitioners, a callable that accepts a topic and
        list of partition numbers. The default is
        :class:`~afkak.partitioner.RoundRobinPartitioner`.

    :param int req_acks:
        A value indicating the acknowledgements that the server must
        receive before responding to the request

    :param float ack_timeout:
        Value (in milliseconds) indicating a how long the server can wait for
        the above acknowledgements.

    :param int max_req_attempts:
        Number of times we will retry a request to Kafka before failing the
        request.

    :param float retry_interval:
        Initial retry interval in seconds, defaults to INIT_RETRY_INTERVAL.

    :param codec:
        Compression codec to apply to messages. Default: `CODEC_NONE`.

    :param bool batch_send:
        If True, messages are sent in batches.

    :param int batch_every_n:
        If set, messages are sent in batches of this many messages.

    :param int batch_every_b:
        If set, messages are sent when this many bytes of messages are waiting
        to be sent.

    :param int batch_every_t:
        If set, messages are sent after this many seconds (even if waiting for
        other conditions to apply).  This caps the latency automatic batching
        incurs.
    """

    DEFAULT_ACK_TIMEOUT = 1000  # How long the server should wait (msec)
    DEFAULT_REQ_ATTEMPTS = 10  # Send request up to 10 times before failing
    INIT_RETRY_INTERVAL = 0.25  # Initial retry interval in seconds
    RETRY_INTERVAL_FACTOR = 1.20205  # Factor by which we increase our delay

    _sendLooper = None
    _sendLooperD = None

    def __init__(self, client,
                 partitioner_class=RoundRobinPartitioner,
                 req_acks=PRODUCER_ACK_LOCAL_WRITE,
                 ack_timeout=DEFAULT_ACK_TIMEOUT,
                 max_req_attempts=DEFAULT_REQ_ATTEMPTS,
                 retry_interval=INIT_RETRY_INTERVAL,
                 codec=None,
                 batch_send=False,
                 batch_every_n=BATCH_SEND_MSG_COUNT,
                 batch_every_b=BATCH_SEND_MSG_BYTES,
                 batch_every_t=BATCH_SEND_SECS_COUNT):

        # When messages are sent, the partition of the message is picked
        # by the partitioner object for that topic. The partitioners are
        # created as needed from the "partitioner_class" class and stored
        # by topic in self.partitioners
        self.partitioner_class = partitioner_class
        self.partitioners = {}

        # Set our client, our acks/timeouts, our clock & interval
        self.client = client
        self.req_acks = req_acks
        self.ack_timeout = ack_timeout
        self._max_attempts = max_req_attempts
        self._req_attempts = 0
        self._retry_interval = self._init_retry_interval = retry_interval

        # For efficiency, the producer can be set to send messages in
        # batches. In that case, the producer will wait until at least
        # batch_every_n messages are waiting to be sent, or batch_every_b
        # bytes of messages are waiting to be sent, or it has been
        # batch_every_t seconds since the last send
        if not batch_send:
            self.batchDesc = "Unbatched"
            self.batch_every_n = 1
            self.batch_every_b = 1
            self.batch_every_t = None
        else:
            if not isinstance(batch_every_n, Integral):
                msg = "batch_every_n: {0!r} unsupported".format(batch_every_n)
                raise TypeError(msg)
            if not isinstance(batch_every_b, Integral):
                msg = "batch_every_b: {0!r} unsupported".format(batch_every_b)
                raise TypeError(msg)
            self.batch_every_n = batch_every_n
            self.batch_every_b = batch_every_b
            self.batch_every_t = batch_every_t
            self.batchDesc = "{}cnt/{}bytes/{}secs".format(
                batch_every_n, batch_every_b, batch_every_t)
            if batch_every_t:
                self._sendLooper = LoopingCall(self._send_batch)
                self._sendLooper.clock = self.client.reactor
                self._sendLooperD = self._sendLooper.start(
                    batch_every_t, now=False)
                self._sendLooperD.addCallbacks(self._send_timer_stopped,
                                               self._send_timer_failed)

        # Current batch reqs & msgs/bytes, and all outstanding reqs
        self._batch_reqs = []  # Current batch (possibly of 1 for unbatched)
        self._waitingMsgCount = 0
        self._waitingByteCount = 0
        self._outstanding = []  # All currently outstanding requests
        self._batch_send_d = None  # Outstanding client request to send msgs

        # Are we compressing messages, or just sending 'raw'?
        if codec is None:
            codec = CODEC_NONE
        elif codec not in _SUPPORTED_CODECS:
            if not isinstance(codec, Integral):
                raise TypeError("Codec: %r unsupported" % codec)
            raise UnsupportedCodecError("Codec 0x%02x unsupported" % codec)
        self.codec = codec

    def __repr__(self):
        return '<Producer {}:{}:{}:{}>'.format(self.partitioner_class,
                                               self.batchDesc, self.req_acks,
                                               self.ack_timeout)

    def send_messages(self, topic, key=None, msgs=()):
        """
        Given a topic, and optional key (for partitioning) and a list of
        messages, send them to Kafka, either immediately, or when a batch is
        ready, depending on the Producer's batch settings.

        :param str topic: Kafka topic to send the messages to

        :param str key:
            Message key used to determine the topic partition to which the
            messages will be written. Either `bytes` or `None`.

            `None` means that there is no key, but note that that:

            - Kafka does not permit producing unkeyed messages to a compacted topic.
            - The *partitioner_class* may require a non-`None` key
              (`HashedPartitioner` does so).

        :param list msgs:
            A non-empty sequence of message bytestrings to send. `None`
            indicates a ``null`` message (i.e. a tombstone on a compacted
            topic).

        :returns:
            A :class:`~twisted.internet.defer.Deferred` that fires when the
            messages have been received by the Kafka cluster.

            It will fail with `TypeError` when:

            - *topic* is not text (`str` on Python 3, `str` or `unicode` on Python 2)
            - *key* is not `bytes` or `None`
            - *msgs* is not a sequence of `bytes` or `None`

            It will fail with `ValueError` when *msgs* is empty.
        """
        try:
            topic = _coerce_topic(topic)
            if key is not None and not isinstance(key, bytes):
                raise TypeError('key={!r} must be bytes or None'.format(key))

            if not msgs:
                raise ValueError("msgs must be a non-empty sequence")

            msg_cnt = len(msgs)
            byte_cnt = 0
            for index, m in enumerate(msgs):
                if m is None:
                    continue

                if not isinstance(m, bytes):
                    raise TypeError('Message {} to topic {} ({!r:.100}) has type {}, but must have type {}'.format(
                        index, topic, m, type(m).__name__, type(bytes).__name__))

                byte_cnt += len(m)
        except Exception:
            return fail()

        d = Deferred(self._cancel_send_messages)
        self._batch_reqs.append(SendRequest(topic, key, msgs, d))
        self._waitingMsgCount += msg_cnt
        self._waitingByteCount += byte_cnt

        # Add request to list of outstanding reqs' callback to remove
        self._outstanding.append(d)
        d.addBoth(self._remove_from_outstanding, d)
        # See if we have enough messages in the batch to do a send.
        self._check_send_batch()
        return d

    def stop(self):
        """
        Terminate any outstanding requests.

        :returns: :class:``Deferred` which fires when fully stopped.
        """
        self.stopping = True
        # Cancel any outstanding request to our client
        if self._batch_send_d:
            self._batch_send_d.cancel()
        # Do we have to worry about our looping call?
        if self.batch_every_t is not None:
            # Stop our looping call, and wait for the deferred to be called
            if self._sendLooper is not None:
                self._sendLooper.stop()
        # Make sure requests that wasn't cancelled above are now
        self._cancel_outstanding()
        return self._sendLooperD or succeed(None)

    # # Private Methods # #

    def _send_timer_failed(self, fail):
        """
        Our _send_batch() function called by the LoopingCall failed. Some
        error probably came back from Kafka.

        For now, just log the failure and restart the loop
        """
        log.warning('Batch timer failed: %s. Will restart.', fail.value,
                    exc_info=(fail.type, fail.value, fail.getTracebackObject()))
        self._sendLooperD = self._sendLooper.start(
            self.batch_every_t, now=False)

    def _send_timer_stopped(self, lCall):
        """
        We're shutting down, clean up our looping call...

        :param lCall:
            The looping call that was stopped (same as `_sendLooper`).
        """
        self._sendLooper = None
        self._sendLooperD = None

    @inlineCallbacks
    def _next_partition(self, topic, key=None):
        """get the next partition to which to publish

        Check with our client for the latest partitions for the topic, then
        ask our partitioner for the next partition to which we should publish
        for the give key. If needed, create a new partitioner for the topic.
        """
        # check if the client has metadata for the topic
        while self.client.metadata_error_for_topic(topic):
            # client doesn't have good metadata for topic. ask to fetch...
            # check if we have request attempts left
            if self._req_attempts >= self._max_attempts:
                # No, no attempts left, so raise the error
<<<<<<< HEAD
                BrokerResponseError.raise_for_errno(
                    self.client.metadata_error_for_topic(topic),
                    "Exhausted attempt quota of {}".format(self._max_attempts),
                )
=======
                # FIXME: This can be deceptive. metadata_error_for_topic()
                # returns the error code for UnknownTopicOrPartitonError when
                # nothing is known about the topic.
                _check_error(self.client.metadata_error_for_topic(topic))
>>>>>>> 373dfb72
            yield self.client.load_metadata_for_topics(topic)
            if not self.client.metadata_error_for_topic(topic):
                break
            self._req_attempts += 1
            d = Deferred()
            self.client.reactor.callLater(
                self._retry_interval, d.callback, True)
            self._retry_interval *= self.RETRY_INTERVAL_FACTOR
            yield d

        # Ok, should be safe to get the partitions now...
        partitions = self.client.topic_partitions[topic]
        # Do we have a partitioner for this topic already?
        if topic not in self.partitioners:
            # No, create a new paritioner for topic, partitions
            self.partitioners[topic] = \
                self.partitioner_class(topic, partitions)
        # Lookup the next partition
        partition = self.partitioners[topic].partition(key, partitions)
        returnValue(partition)

    def _send_requests(self, parts_results, requests):
        """Send the requests

        We've determined the partition for each message group in the batch, or
        got errors for them.
        """
        # We use these dictionaries to be able to combine all the messages
        # destined to the same topic/partition into one request
        # the messages & deferreds, both by topic+partition
        reqsByTopicPart = defaultdict(list)
        payloadsByTopicPart = defaultdict(list)
        deferredsByTopicPart = defaultdict(list)

        # We now have a list of (succeeded/failed, partition/None) tuples
        # for the partition lookups we did on each message group, zipped with
        # the requests
        for (success, part_or_failure), req in zip(parts_results, requests):
            if req.deferred.called:
                # Submitter cancelled the request while we were waiting for
                # the topic/partition, skip it
                continue
            if not success:
                # We failed to get a partition for this request, errback to the
                # caller with the failure. Maybe this should retry? However,
                # since this failure is likely to affect an entire Topic, there
                # should be no issues with ordering of messages within a
                # partition of a topic getting out of order. Let the caller
                # retry the particular request if they like, or they could
                # cancel all their outstanding requests in
                req.deferred.errback(part_or_failure)
                continue
            # Ok, we now have a partition for this request, we can add the
            # request for this topic/partition to reqsByTopicPart, and the
            # caller's deferred to deferredsByTopicPart
            topicPart = TopicAndPartition(req.topic, part_or_failure)
            reqsByTopicPart[topicPart].append(req)
            deferredsByTopicPart[topicPart].append(req.deferred)

        # Build list of payloads grouped by topic/partition
        # That is, we bundle all the messages destined for a given
        # topic/partition, even if they were submitted by different
        # requests into a single 'payload', and then we submit all the
        # payloads as a list to the client for sending to the various
        # brokers. The finest granularity of success/failure is at the
        # payload (topic/partition) level.
        payloads = []
        for (topic, partition), reqs in reqsByTopicPart.items():
            msgSet = create_message_set(reqs, self.codec)
            req = ProduceRequest(topic, partition, msgSet)
            topicPart = TopicAndPartition(topic, partition)
            payloads.append(req)
            payloadsByTopicPart[topicPart] = req
        # Make sure we have some payloads to send
        if not payloads:
            return
        # send the request
        d = self.client.send_produce_request(
            payloads, acks=self.req_acks, timeout=self.ack_timeout,
            fail_on_error=False)
        self._req_attempts += 1
        # add our handlers
        d.addBoth(self._handle_send_response, payloadsByTopicPart,
                  deferredsByTopicPart)
        return d

    def _complete_batch_send(self, resp):
        """Complete the processing of our batch send operation

        Clear the deferred tracking our current batch processing
        and reset our retry count and retry interval
        Return none to eat any errors coming from up the deferred chain
        """
        self._batch_send_d = None
        self._req_attempts = 0
        self._retry_interval = self._init_retry_interval
        if isinstance(resp, Failure) and not resp.check(tid_CancelledError,
                                                        CancelledError):
            log.error(
                "Failure detected in _complete_batch_send: %r", resp,
                exc_info=(resp.type, resp.value, resp.getTracebackObject()),
            )
        return

    def _check_send_batch(self, result=None):
        """Check if we have enough messages/bytes to send
        Since this can be called from the callback chain, we
        pass through our first (non-self) arg
        """
        if (
            (self.batch_every_n and self.batch_every_n <= self._waitingMsgCount) or
            (self.batch_every_b and self.batch_every_b <= self._waitingByteCount)
        ):
            self._send_batch()
        return result

    def _send_batch(self):
        """
        Send the waiting messages, if there are any, and we can...

        This is called by our LoopingCall every send_every_t interval, and
        from send_messages everytime we have enough messages to send.
        This is also called from py:method:`send_messages` via
        py:method:`_check_send_batch` if there are enough messages/bytes
        to require a send.
        Note, the send will be delayed (triggered by completion or failure of
        previous) if we are currently trying to complete the last batch send.
        """
        # We can be triggered by the LoopingCall, and have nothing to send...
        # Or, we've got SendRequest(s) to send, but are still processing the
        # previous batch...
        if (not self._batch_reqs) or self._batch_send_d:
            return

        # Save a local copy, and clear the global list & metrics
        requests, self._batch_reqs = self._batch_reqs, []
        self._waitingByteCount = 0
        self._waitingMsgCount = 0

        # Iterate over them, fetching the partition for each message batch
        d_list = []
        for req in requests:
            # For each request, we get the topic & key and use that to lookup
            # the next partition on which we should produce
            d_list.append(self._next_partition(req.topic, req.key))
        d = self._batch_send_d = Deferred()
        # Since DeferredList doesn't propagate cancel() calls to deferreds it
        # might be waiting on for a result, we need to use this structure,
        # rather than just using the DeferredList directly
        d.addCallback(lambda r: DeferredList(d_list, consumeErrors=True))
        d.addCallback(self._send_requests, requests)
        # Once we finish fully processing the current batch, clear the
        # _batch_send_d and check if any more requests piled up when we
        # were busy.
        d.addBoth(self._complete_batch_send)
        d.addBoth(self._check_send_batch)
        # Fire off the callback to start processing...
        d.callback(None)

    def _cancel_send_messages(self, d):
        """Cancel a `send_messages` request
        First check if the request is in a waiting batch, of so, great, remove
        it from the batch. If it's not found, we errback() the deferred and
        the downstream processing steps take care of aborting further
        processing.
        We check if there's a current _batch_send_d to determine where in the
        chain we were (getting partitions, or already sent request to Kafka)
        and errback differently.
        """
        # Is the request in question in an unsent batch?
        for req in self._batch_reqs:
            if req.deferred == d:
                # Found the request, remove it and return.
                msgs = req.messages
                self._waitingMsgCount -= len(msgs)
                for m in (_m for _m in msgs if _m is not None):
                    self._waitingByteCount -= len(m)
                # This _should_ be safe as we abort the iteration upon removal
                self._batch_reqs.remove(req)
                d.errback(CancelledError(request_sent=False))
                return

        # If it wasn't found in the unsent batch. We just rely on the
        # downstream processing of the request to check if the deferred
        # has been called and skip further processing for this request
        # Errback the deferred with whether or not we sent the request
        # to Kafka already
        d.errback(
            CancelledError(request_sent=(self._batch_send_d is not None)))
        return

    def _handle_send_response(self, result, payloadsByTopicPart,
                              deferredsByTopicPart):
        """Handle the response from our client to our send_produce_request

        This is a bit complex. Failures can happen in a few ways:

          1. The client sent an empty list, False, None or some similar thing
             as the result, but we were expecting real responses.
          2. The client had a failure before it even tried sending any requests
             to any brokers.

               a. Kafka error: See if we can retry the whole request
               b. Non-kafka: Figure it's a programming error, fail all deferreds

          3. The client sent all the requests (it's all or none) to the brokers
             but one or more request failed (timed out before receiving a
             response, or the brokerclient threw some sort of exception on send
             In this case, the client throws FailedPayloadsError, and attaches
             the responses (NOTE: some can have errors!), and the payloads
             where the send itself failed to the exception.
          4. The client sent all the requests, all responses were received, but
             the Kafka broker indicated an error with servicing the request on
             some of the responses.
        """

        def _deliver_result(d_list, result=None):
            """Possibly callback each deferred in a list with single result"""
            for d in d_list:
                if not isinstance(d, Deferred):
                    # nested list...
                    _deliver_result(d, result)
                else:
                    # We check d.called since the request could have been
                    # cancelled while we waited for the response
                    if not d.called:
                        d.callback(result)

        def _do_retry(payloads):
            # We use 'fail_on_error=False' because we want our client to
            # process every response that comes back from the brokers so
            # we can determine which requests were successful, and which
            # failed for retry
            d = self.client.send_produce_request(
                payloads, acks=self.req_acks, timeout=self.ack_timeout,
                fail_on_error=False)
            self._req_attempts += 1
            # add our handlers
            d.addBoth(self._handle_send_response, payloadsByTopicPart,
                      deferredsByTopicPart)
            return d

        def _cancel_retry(failure, dc):
            # Cancel the retry callLater and pass-thru the failure
            dc.cancel()
            # cancel all the top-level deferreds associated with the request
            _deliver_result(deferredsByTopicPart.values(), failure)
            return failure

        def _check_retry_payloads(failed_payloads_with_errs):
            """Check our retry count and retry after a delay or errback

            If we have more retries to try, create a deferred that will fire
            with the result of delayed retry. If not, errback the remaining
            deferreds with failure

            Params:
            failed_payloads - list of (payload, failure) tuples
            """
            # Do we have retries left?
            if self._req_attempts >= self._max_attempts:
                # No, no retries left, fail each failed_payload with its
                # associated failure
                for p, f in failed_payloads_with_errs:
                    t_and_p = TopicAndPartition(p.topic, p.partition)
                    _deliver_result(deferredsByTopicPart[t_and_p], f)
                return
            # Retries remain!  Schedule one...
            d = Deferred()
            dc = self.client.reactor.callLater(
                self._retry_interval, d.callback, [p for p, f in
                                                   failed_payloads])
            self._retry_interval *= self.RETRY_INTERVAL_FACTOR
            # Cancel the callLater when request is cancelled before it fires
            d.addErrback(_cancel_retry, dc)

            # Reset the topic metadata for all topics which had failed_requests
            # where the failures were of the kind UnknownTopicOrPartitionError
            # or NotLeaderForPartitionError, since those indicate our client's
            # metadata is out of date.
            reset_topics = set()
            for payload, e in failed_payloads:
                if (isinstance(e, NotLeaderForPartitionError) or
                        isinstance(e, UnknownTopicOrPartitionError)):
                    reset_topics.add(payload.topic)
            if reset_topics:
                self.client.reset_topic_metadata(*reset_topics)

            d.addCallback(_do_retry)
            return d

        # The payloads we need to retry, if we still can..
        failed_payloads = []
        # In the case we are sending requests without requiring acks, the
        # brokerclient will immediately callback() the deferred upon send with
        # None. In that case, we just iterate over all the deferreds in
        # deferredsByTopicPart and callback them with None
        # If we are expecting responses/acks, and we get an empty result, we
        # callback with a Failure of NoResponseError
        if not result:
            # Success, but no results, is that what we're expecting?
            if self.req_acks == PRODUCER_ACK_NOT_REQUIRED:
                result = None
            else:
                # We got no result, but we were expecting one? Fail everything!
                result = Failure(NoResponseError())
            _deliver_result(deferredsByTopicPart.values(), result)
            return
        elif isinstance(result, Failure):
            # Failure!  Was it total, or partial?
            if not result.check(FailedPayloadsError):
                # Total failure of some sort!
                # The client was unable to send the request at all. If it's
                # a KafkaError (probably Leader/Partition unavailable), retry
                if result.check(KafkaError):
                    # Yep, a kafak error. Set failed_payloads, and we'll retry
                    # them all below. Set failure for errback to callers if we
                    # are all out of retries
                    failure, result = result, []  # no succesful results, retry
                    failed_payloads = [(p, failure) for p in
                                       payloadsByTopicPart.values()]
                else:
                    # Was the request cancelled?
                    if not result.check(tid_CancelledError):
                        # Uh Oh, programming error? Log it!
                        log.error("Unexpected failure: %r in "
                                  "_handle_send_response", result)
                    # Cancelled, or programming error, we fail the requests
                    _deliver_result(deferredsByTopicPart.values(), result)
                    return
            else:
                # FailedPayloadsError: This means that some/all of the
                # requests to a/some brokerclients failed to send.
                # Pull the successful responses and the failed_payloads off
                # the exception and handle them below. Preserve the
                # FailedPayloadsError as 'failure'
                failure = result
                result = failure.value.args[0]
                failed_payloads = failure.value.args[1]

        # Do we have results? Iterate over them and if the response indicates
        # success, then callback the associated deferred. If the response
        # indicates an error, then setup that request for retry.
        # NOTE: In this case, each failed_payload get it's own error...
        for res in result:
            t_and_p = TopicAndPartition(res.topic, res.partition)
            try:
                BrokerResponseError.raise_for_errno(res.error, res)
            except BrokerResponseError as e:
                p = payloadsByTopicPart[t_and_p]
                failed_payloads.append((p, e))
            else:
                # Success for this topic/partition
                d_list = deferredsByTopicPart[t_and_p]
                _deliver_result(d_list, res)

        # Were there any failed requests to possibly retry?
        if failed_payloads:
            return _check_retry_payloads(failed_payloads)
        return

    def _remove_from_outstanding(self, result, d):
        """ Remove 'd' from the list of outstanding requests"""
        self._outstanding.remove(d)
        return result

    def _cancel_outstanding(self):
        """Cancel all of our outstanding requests"""
        for d in list(self._outstanding):
            d.addErrback(lambda _: None)  # Eat any uncaught errors
            d.cancel()<|MERGE_RESOLUTION|>--- conflicted
+++ resolved
@@ -289,17 +289,13 @@
             # check if we have request attempts left
             if self._req_attempts >= self._max_attempts:
                 # No, no attempts left, so raise the error
-<<<<<<< HEAD
+                # FIXME: This can be deceptive. metadata_error_for_topic()
+                # returns the error code for UnknownTopicOrPartitonError when
+                # nothing is known about the topic.
                 BrokerResponseError.raise_for_errno(
                     self.client.metadata_error_for_topic(topic),
                     "Exhausted attempt quota of {}".format(self._max_attempts),
                 )
-=======
-                # FIXME: This can be deceptive. metadata_error_for_topic()
-                # returns the error code for UnknownTopicOrPartitonError when
-                # nothing is known about the topic.
-                _check_error(self.client.metadata_error_for_topic(topic))
->>>>>>> 373dfb72
             yield self.client.load_metadata_for_topics(topic)
             if not self.client.metadata_error_for_topic(topic):
                 break
