# -*- coding: utf-8 -*-
# Copyright 2015 Cyan, Inc.
# Copyright 2016, 2017, 2018 Ciena Corporation

from __future__ import absolute_import

import logging
from collections import defaultdict
from numbers import Integral

from twisted.internet.defer import CancelledError as tid_CancelledError
from twisted.internet.defer import (
<<<<<<< HEAD
    Deferred, DeferredList, fail, inlineCallbacks, returnValue, succeed,
=======
    Deferred, DeferredList, fail, inlineCallbacks, returnValue,
>>>>>>> 8c2ee052
)
from twisted.internet.task import LoopingCall
from twisted.python.failure import Failure

from ._util import _coerce_topic
from .common import (
<<<<<<< HEAD
    PRODUCER_ACK_LOCAL_WRITE, PRODUCER_ACK_NOT_REQUIRED, CancelledError,
    FailedPayloadsError, KafkaError, NoResponseError,
    NotLeaderForPartitionError, ProduceRequest, SendRequest, TopicAndPartition,
    UnknownTopicOrPartitionError, UnsupportedCodecError, _check_error,
)
from .kafkacodec import ALL_CODECS, CODEC_NONE, create_message_set
=======
    CODEC_NONE, PRODUCER_ACK_LOCAL_WRITE, PRODUCER_ACK_NOT_REQUIRED,
    CancelledError, FailedPayloadsError, KafkaError, NoResponseError,
    NotLeaderForPartitionError, ProduceRequest, SendRequest, TopicAndPartition,
    UnknownTopicOrPartitionError, UnsupportedCodecError, _check_error,
)
from .kafkacodec import _SUPPORTED_CODECS, create_message_set
>>>>>>> 8c2ee052
from .partitioner import RoundRobinPartitioner

log = logging.getLogger(__name__)
log.addHandler(logging.NullHandler())

BATCH_SEND_SECS_COUNT = 30  # Seconds
BATCH_SEND_MSG_COUNT = 10  # Messages
BATCH_SEND_MSG_BYTES = 32 * 1024  # 32 KBytes


class Producer(object):
    """
    Parameters
    ==========
    client:
        The Kafka client instance to use
    partitioner_class:
        CLASS which will be used to instantiate partitioners for topics, as
        needed. Constructor should take a topic and list of partitions.
    req_acks:
        A value indicating the acknowledgements that the server must
        receive before responding to the request
    ack_timeout:
        Value (in milliseconds) indicating a how long the server can wait for
        the above acknowledgements.
    max_req_attempts:
        Number of times we will retry a request to Kafka before failing the
        request.
    retry_interval:
        Initial retry interval in seconds, defaults to INIT_RETRY_INTERVAL.
    codec:
        What compression codec to apply to messages. Default: CODEC_NONE
    batch_send:
        If True, messages are sent in batches.
    batch_every_n:
        If set, messages are sent in batches of this many messages.
    batch_every_b:
        If set, messages are sent when this many bytes of messages are waiting
        to be sent.
    batch_every_t:
        If set, messages are sent after this many seconds (even if waiting for
        other conditions to apply).  This caps the latency automatic batching
        incurs.
    """

    DEFAULT_ACK_TIMEOUT = 1000  # How long the server should wait (msec)
    DEFAULT_REQ_ATTEMPTS = 10  # Send request up to 10 times before failing
    INIT_RETRY_INTERVAL = 0.25  # Initial retry interval in seconds
    RETRY_INTERVAL_FACTOR = 1.20205  # Factor by which we increase our delay

    _sendLooper = None
    _sendLooperD = None

    def __init__(self, client,
                 partitioner_class=RoundRobinPartitioner,
                 req_acks=PRODUCER_ACK_LOCAL_WRITE,
                 ack_timeout=DEFAULT_ACK_TIMEOUT,
                 max_req_attempts=DEFAULT_REQ_ATTEMPTS,
                 retry_interval=INIT_RETRY_INTERVAL,
                 codec=None,
                 batch_send=False,
                 batch_every_n=BATCH_SEND_MSG_COUNT,
                 batch_every_b=BATCH_SEND_MSG_BYTES,
                 batch_every_t=BATCH_SEND_SECS_COUNT):

        # When messages are sent, the partition of the message is picked
        # by the partitioner object for that topic. The partitioners are
        # created as needed from the "partitioner_class" class and stored
        # by topic in self.partitioners
        self.partitioner_class = partitioner_class
        self.partitioners = {}

        # Set our client, our acks/timeouts, our clock & interval
        self.client = client
        self.req_acks = req_acks
        self.ack_timeout = ack_timeout
        self._max_attempts = max_req_attempts
        self._req_attempts = 0
        self._retry_interval = self._init_retry_interval = retry_interval

        # For efficiency, the producer can be set to send messages in
        # batches. In that case, the producer will wait until at least
        # batch_every_n messages are waiting to be sent, or batch_every_b
        # bytes of messages are waiting to be sent, or it has been
        # batch_every_t seconds since the last send
        if not batch_send:
            self.batchDesc = "Unbatched"
            self.batch_every_n = 1
            self.batch_every_b = 1
            self.batch_every_t = None
        else:
            if not isinstance(batch_every_n, Integral):
                msg = "batch_every_n: {0!r} unsupported".format(batch_every_n)
                raise TypeError(msg)
            if not isinstance(batch_every_b, Integral):
                msg = "batch_every_b: {0!r} unsupported".format(batch_every_b)
                raise TypeError(msg)
            self.batch_every_n = batch_every_n
            self.batch_every_b = batch_every_b
            self.batch_every_t = batch_every_t
            self.batchDesc = "{}cnt/{}bytes/{}secs".format(
                batch_every_n, batch_every_b, batch_every_t)
            if batch_every_t:
                self._sendLooper = LoopingCall(self._send_batch)
                self._sendLooper.clock = self.client.reactor
                self._sendLooperD = self._sendLooper.start(
                    batch_every_t, now=False)
                self._sendLooperD.addCallbacks(self._send_timer_stopped,
                                               self._send_timer_failed)

        # Current batch reqs & msgs/bytes, and all outstanding reqs
        self._batch_reqs = []  # Current batch (possibly of 1 for unbatched)
        self._waitingMsgCount = 0
        self._waitingByteCount = 0
        self._outstanding = []  # All currently outstanding requests
        self._batch_send_d = None  # Outstanding client request to send msgs

        # Are we compressing messages, or just sending 'raw'?
        if codec is None:
            codec = CODEC_NONE
        elif codec not in _SUPPORTED_CODECS:
            if not isinstance(codec, Integral):
                raise TypeError("Codec: %r unsupported" % codec)
            raise UnsupportedCodecError("Codec 0x%02x unsupported" % codec)
        self.codec = codec

    def __repr__(self):
        return '<Producer {}:{}:{}:{}>'.format(self.partitioner_class,
                                               self.batchDesc, self.req_acks,
                                               self.ack_timeout)

    def send_messages(self, topic, key=None, msgs=[]):
        """
        Given a topic, and optional key (for partitioning) and a list of
        messages, send them to Kafka, either immediately, or when a batch is
        ready, depending on the Producer's batch settings.

        :param bytes topic: Kafka topic to send the messages to
        :param bytes key:
            Message key used to determine the destination partition.  Optional.
        :param list msgs: A non-empty sequence of message bytestrings to send.

        :returns:
            A :class:`~twisted.internet.defer.Deferred` which resolves when the
            messages have been received by the Kafka cluster.

            It will fail with `TypeError` when:

               - *topic* is not text (`str` on Python 3, `str` or `unicode` on Python 2)
               - *key* is not `bytes` or ``None``
               - *msgs* is not a sequence of `bytes` or ``None``

            It will fail with `ValueError` when *msgs* is empty.
        """
        try:
            topic = _coerce_topic(topic)
            if key is not None and not isinstance(key, bytes):
                raise TypeError('key={!r} should be bytes or None'.format(key))

            if not msgs:
                raise ValueError("msgs must be a non-empty sequence")

            msg_cnt = len(msgs)
            byte_cnt = 0
            for index, m in enumerate(msgs):
                if m is None:
                    continue

                if not isinstance(m, bytes):
                    raise TypeError('Message {} to topic {} ({!r:.100}) has type {}, but must have type {}'.format(
                        index, topic, m, type(m).__name__, type(bytes).__name__))

                byte_cnt += len(m)
        except Exception:
            return fail()

        d = Deferred(self._cancel_send_messages)
        self._batch_reqs.append(SendRequest(topic, key, msgs, d))
        self._waitingMsgCount += msg_cnt
        self._waitingByteCount += byte_cnt

        # Add request to list of outstanding reqs' callback to remove
        self._outstanding.append(d)
        d.addBoth(self._remove_from_outstanding, d)
        # See if we have enough messages in the batch to do a send.
        self._check_send_batch()
        return d

    def stop(self):
        """
        Terminate any outstanding requests.

        :returns: :class:``Deferred` which fires when fully stopped.
        """
        self.stopping = True
        # Cancel any outstanding request to our client
        if self._batch_send_d:
            self._batch_send_d.cancel()
        # Do we have to worry about our looping call?
        if self.batch_every_t is not None:
            # Stop our looping call, and wait for the deferred to be called
            if self._sendLooper is not None:
                self._sendLooper.stop()
        # Make sure requests that wasn't cancelled above are now
        self._cancel_outstanding()
        return self._sendLooperD or succeed(None)

    # # Private Methods # #

    def _send_timer_failed(self, fail):
        """
        Our _send_batch() function called by the LoopingCall failed. Some
        error probably came back from Kafka and _check_error() raised the
        exception
        For now, just log the failure and restart the loop
        """
        log.warning('_send_timer_failed:%r: %s', fail,
                    fail.getBriefTraceback())
        self._sendLooperD = self._sendLooper.start(
            self.batch_every_t, now=False)

    def _send_timer_stopped(self, lCall):
        """
        We're shutting down, clean up our looping call...
        """
        if self._sendLooper is not lCall:
            log.warning('commitTimerStopped with wrong timer:%s not:%s',
                        lCall, self._sendLooper)
        else:
            self._sendLooper = None
            self._sendLooperD = None

    @inlineCallbacks
    def _next_partition(self, topic, key=None):
        """get the next partition to which to publish

        Check with our client for the latest partitions for the topic, then
        ask our partitioner for the next partition to which we should publish
        for the give key. If needed, create a new partitioner for the topic.
        """
        # check if the client has metadata for the topic
        while self.client.metadata_error_for_topic(topic):
            # client doesn't have good metadata for topic. ask to fetch...
            # check if we have request attempts left
            if self._req_attempts >= self._max_attempts:
                # No, no attempts left, so raise the error
                _check_error(self.client.metadata_error_for_topic(topic))
            yield self.client.load_metadata_for_topics(topic)
            if not self.client.metadata_error_for_topic(topic):
                break
            self._req_attempts += 1
            d = Deferred()
            self.client.reactor.callLater(
                self._retry_interval, d.callback, True)
            self._retry_interval *= self.RETRY_INTERVAL_FACTOR
            yield d

        # Ok, should be safe to get the partitions now...
        partitions = self.client.topic_partitions[topic]
        # Do we have a partitioner for this topic already?
        if topic not in self.partitioners:
            # No, create a new paritioner for topic, partitions
            self.partitioners[topic] = \
                self.partitioner_class(topic, partitions)
        # Lookup the next partition
        partition = self.partitioners[topic].partition(key, partitions)
        returnValue(partition)

    def _send_requests(self, parts_results, requests):
        """Send the requests

        We've determined the partition for each message group in the batch, or
        got errors for them.
        """
        # We use these dictionaries to be able to combine all the messages
        # destined to the same topic/partition into one request
        # the messages & deferreds, both by topic+partition
        reqsByTopicPart = defaultdict(list)
        payloadsByTopicPart = defaultdict(list)
        deferredsByTopicPart = defaultdict(list)

        # We now have a list of (succeeded/failed, partition/None) tuples
        # for the partition lookups we did on each message group, zipped with
        # the requests
        for (success, part_or_failure), req in zip(parts_results, requests):
            if req.deferred.called:
                # Submitter cancelled the request while we were waiting for
                # the topic/partition, skip it
                continue
            if not success:
                # We failed to get a partition for this request, errback to the
                # caller with the failure. Maybe this should retry? However,
                # since this failure is likely to affect an entire Topic, there
                # should be no issues with ordering of messages within a
                # partition of a topic getting out of order. Let the caller
                # retry the particular request if they like, or they could
                # cancel all their outstanding requests in
                req.deferred.errback(part_or_failure)
                continue
            # Ok, we now have a partition for this request, we can add the
            # request for this topic/partition to reqsByTopicPart, and the
            # caller's deferred to deferredsByTopicPart
            topicPart = TopicAndPartition(req.topic, part_or_failure)
            reqsByTopicPart[topicPart].append(req)
            deferredsByTopicPart[topicPart].append(req.deferred)

        # Build list of payloads grouped by topic/partition
        # That is, we bundle all the messages destined for a given
        # topic/partition, even if they were submitted by different
        # requests into a single 'payload', and then we submit all the
        # payloads as a list to the client for sending to the various
        # brokers. The finest granularity of success/failure is at the
        # payload (topic/partition) level.
        payloads = []
        for (topic, partition), reqs in reqsByTopicPart.items():
            msgSet = create_message_set(reqs, self.codec)
            req = ProduceRequest(topic, partition, msgSet)
            topicPart = TopicAndPartition(topic, partition)
            payloads.append(req)
            payloadsByTopicPart[topicPart] = req
        # Make sure we have some payloads to send
        if not payloads:
            return
        # send the request
        d = self.client.send_produce_request(
            payloads, acks=self.req_acks, timeout=self.ack_timeout,
            fail_on_error=False)
        self._req_attempts += 1
        # add our handlers
        d.addBoth(self._handle_send_response, payloadsByTopicPart,
                  deferredsByTopicPart)
        return d

    def _complete_batch_send(self, resp):
        """Complete the processing of our batch send operation

        Clear the deferred tracking our current batch processing
        and reset our retry count and retry interval
        Return none to eat any errors coming from up the deferred chain
        """
        self._batch_send_d = None
        self._req_attempts = 0
        self._retry_interval = self._init_retry_interval
        if isinstance(resp, Failure) and not resp.check(tid_CancelledError,
                                                        CancelledError):
            log.error("Failure detected in _complete_batch_send: %r\n%r",
                      resp, resp.getTraceback())
        return

    def _check_send_batch(self, result=None):
        """Check if we have enough messages/bytes to send
        Since this can be called from the callback chain, we
        pass through our first (non-self) arg
        """
        if (
            (self.batch_every_n and self.batch_every_n <= self._waitingMsgCount) or
            (self.batch_every_b and self.batch_every_b <= self._waitingByteCount)
        ):
            self._send_batch()
        return result

    def _send_batch(self):
        """
        Send the waiting messages, if there are any, and we can...

        This is called by our LoopingCall every send_every_t interval, and
        from send_messages everytime we have enough messages to send.
        This is also called from py:method:`send_messages` via
        py:method:`_check_send_batch` if there are enough messages/bytes
        to require a send.
        Note, the send will be delayed (triggered by completion or failure of
        previous) if we are currently trying to complete the last batch send.
        """
        # We can be triggered by the LoopingCall, and have nothing to send...
        # Or, we've got SendRequest(s) to send, but are still processing the
        # previous batch...
        if (not self._batch_reqs) or self._batch_send_d:
            return

        # Save a local copy, and clear the global list & metrics
        requests, self._batch_reqs = self._batch_reqs, []
        self._waitingByteCount = 0
        self._waitingMsgCount = 0

        # Iterate over them, fetching the partition for each message batch
        d_list = []
        for req in requests:
            # For each request, we get the topic & key and use that to lookup
            # the next partition on which we should produce
            d_list.append(self._next_partition(req.topic, req.key))
        d = self._batch_send_d = Deferred()
        # Since DeferredList doesn't propagate cancel() calls to deferreds it
        # might be waiting on for a result, we need to use this structure,
        # rather than just using the DeferredList directly
        d.addCallback(lambda r: DeferredList(d_list, consumeErrors=True))
        d.addCallback(self._send_requests, requests)
        # Once we finish fully processing the current batch, clear the
        # _batch_send_d and check if any more requests piled up when we
        # were busy.
        d.addBoth(self._complete_batch_send)
        d.addBoth(self._check_send_batch)
        # Fire off the callback to start processing...
        d.callback(None)

    def _cancel_send_messages(self, d):
        """Cancel a `send_messages` request
        First check if the request is in a waiting batch, of so, great, remove
        it from the batch. If it's not found, we errback() the deferred and
        the downstream processing steps take care of aborting further
        processing.
        We check if there's a current _batch_send_d to determine where in the
        chain we were (getting partitions, or already sent request to Kafka)
        and errback differently.
        """
        # Is the request in question in an unsent batch?
        for req in self._batch_reqs:
            if req.deferred == d:
                # Found the request, remove it and return.
                msgs = req.messages
                self._waitingMsgCount -= len(msgs)
                for m in (_m for _m in msgs if _m is not None):
                    self._waitingByteCount -= len(m)
                # This _should_ be safe as we abort the iteration upon removal
                self._batch_reqs.remove(req)
                d.errback(CancelledError(request_sent=False))
                return

        # If it wasn't found in the unsent batch. We just rely on the
        # downstream processing of the request to check if the deferred
        # has been called and skip further processing for this request
        # Errback the deferred with whether or not we sent the request
        # to Kafka already
        d.errback(
            CancelledError(request_sent=(self._batch_send_d is not None)))
        return

    def _handle_send_response(self, result, payloadsByTopicPart,
                              deferredsByTopicPart):
        """Handle the response from our client to our send_produce_request

        This is a bit complex. Failures can happen in a few ways:

          1. The client sent an empty list, False, None or some similar thing
             as the result, but we were expecting real responses.
          2. The client had a failure before it even tried sending any requests
             to any brokers.

               a. Kafka error: See if we can retry the whole request
               b. Non-kafka: Figure it's a programming error, fail all deferreds

          3. The client sent all the requests (it's all or none) to the brokers
             but one or more request failed (timed out before receiving a
             response, or the brokerclient threw some sort of exception on send
             In this case, the client throws FailedPayloadsError, and attaches
             the responses (NOTE: some can have errors!), and the payloads
             where the send itself failed to the exception.
          4. The client sent all the requests, all responses were received, but
             the Kafka broker indicated an error with servicing the request on
             some of the responses.
        """

        def _deliver_result(d_list, result=None):
            """Possibly callback each deferred in a list with single result"""
            for d in d_list:
                if not isinstance(d, Deferred):
                    # nested list...
                    _deliver_result(d, result)
                else:
                    # We check d.called since the request could have been
                    # cancelled while we waited for the response
                    if not d.called:
                        d.callback(result)

        def _do_retry(payloads):
            # We use 'fail_on_error=False' because we want our client to
            # process every response that comes back from the brokers so
            # we can determine which requests were successful, and which
            # failed for retry
            d = self.client.send_produce_request(
                payloads, acks=self.req_acks, timeout=self.ack_timeout,
                fail_on_error=False)
            self._req_attempts += 1
            # add our handlers
            d.addBoth(self._handle_send_response, payloadsByTopicPart,
                      deferredsByTopicPart)
            return d

        def _cancel_retry(failure, dc):
            # Cancel the retry callLater and pass-thru the failure
            dc.cancel()
            # cancel all the top-level deferreds associated with the request
            _deliver_result(deferredsByTopicPart.values(), failure)
            return failure

        def _check_retry_payloads(failed_payloads_with_errs):
            """Check our retry count and retry after a delay or errback

            If we have more retries to try, create a deferred that will fire
            with the result of delayed retry. If not, errback the remaining
            deferreds with failure

            Params:
            failed_payloads - list of (payload, failure) tuples
            """
            # Do we have retries left?
            if self._req_attempts >= self._max_attempts:
                # No, no retries left, fail each failed_payload with its
                # associated failure
                for p, f in failed_payloads_with_errs:
                    t_and_p = TopicAndPartition(p.topic, p.partition)
                    _deliver_result(deferredsByTopicPart[t_and_p], f)
                return
            # Retries remain!  Schedule one...
            d = Deferred()
            dc = self.client.reactor.callLater(
                self._retry_interval, d.callback, [p for p, f in
                                                   failed_payloads])
            self._retry_interval *= self.RETRY_INTERVAL_FACTOR
            # Cancel the callLater when request is cancelled before it fires
            d.addErrback(_cancel_retry, dc)

            # Reset the topic metadata for all topics which had failed_requests
            # where the failures were of the kind UnknownTopicOrPartitionError
            # or NotLeaderForPartitionError, since those indicate our client's
            # metadata is out of date.
            reset_topics = set()
            for payload, e in failed_payloads:
                if (isinstance(e, NotLeaderForPartitionError) or
                        isinstance(e, UnknownTopicOrPartitionError)):
                    reset_topics.add(payload.topic)
            if reset_topics:
                self.client.reset_topic_metadata(*reset_topics)

            d.addCallback(_do_retry)
            return d

        # The payloads we need to retry, if we still can..
        failed_payloads = []
        # In the case we are sending requests without requiring acks, the
        # brokerclient will immediately callback() the deferred upon send with
        # None. In that case, we just iterate over all the deferreds in
        # deferredsByTopicPart and callback them with None
        # If we are expecting responses/acks, and we get an empty result, we
        # callback with a Failure of NoResponseError
        if not result:
            # Success, but no results, is that what we're expecting?
            if self.req_acks == PRODUCER_ACK_NOT_REQUIRED:
                result = None
            else:
                # We got no result, but we were expecting one? Fail everything!
                result = Failure(NoResponseError())
            _deliver_result(deferredsByTopicPart.values(), result)
            return
        elif isinstance(result, Failure):
            # Failure!  Was it total, or partial?
            if not result.check(FailedPayloadsError):
                # Total failure of some sort!
                # The client was unable to send the request at all. If it's
                # a KafkaError (probably Leader/Partition unavailable), retry
                if result.check(KafkaError):
                    # Yep, a kafak error. Set failed_payloads, and we'll retry
                    # them all below. Set failure for errback to callers if we
                    # are all out of retries
                    failure, result = result, []  # no succesful results, retry
                    failed_payloads = [(p, failure) for p in
                                       payloadsByTopicPart.values()]
                else:
                    # Was the request cancelled?
                    if not result.check(tid_CancelledError):
                        # Uh Oh, programming error? Log it!
                        log.error("Unexpected failure: %r in "
                                  "_handle_send_response", result)
                    # Cancelled, or programming error, we fail the requests
                    _deliver_result(deferredsByTopicPart.values(), result)
                    return
            else:
                # FailedPayloadsError: This means that some/all of the
                # requests to a/some brokerclients failed to send.
                # Pull the successful responses and the failed_payloads off
                # the exception and handle them below. Preserve the
                # FailedPayloadsError as 'failure'
                failure = result
                result = failure.value.args[0]
                failed_payloads = failure.value.args[1]

        # Do we have results? Iterate over them and if the response indicates
        # success, then callback the associated deferred. If the response
        # indicates an error, then setup that request for retry.
        # NOTE: In this case, each failed_payload get it's own error...
        for res in result:
            t_and_p = TopicAndPartition(res.topic, res.partition)
            t_and_p_err = _check_error(res, raiseException=False)
            if not t_and_p_err:
                # Success for this topic/partition
                d_list = deferredsByTopicPart[t_and_p]
                _deliver_result(d_list, res)
            else:
                p = payloadsByTopicPart[t_and_p]
                failed_payloads.append((p, t_and_p_err))

        # Were there any failed requests to possibly retry?
        if failed_payloads:
            return _check_retry_payloads(failed_payloads)
        return

    def _remove_from_outstanding(self, result, d):
        """ Remove 'd' from the list of outstanding requests"""
        self._outstanding.remove(d)
        return result

    def _cancel_outstanding(self):
        """Cancel all of our outstanding requests"""
        for d in list(self._outstanding):
            d.addErrback(lambda _: None)  # Eat any uncaught errors
            d.cancel()<|MERGE_RESOLUTION|>--- conflicted
+++ resolved
@@ -10,32 +10,19 @@
 
 from twisted.internet.defer import CancelledError as tid_CancelledError
 from twisted.internet.defer import (
-<<<<<<< HEAD
     Deferred, DeferredList, fail, inlineCallbacks, returnValue, succeed,
-=======
-    Deferred, DeferredList, fail, inlineCallbacks, returnValue,
->>>>>>> 8c2ee052
 )
 from twisted.internet.task import LoopingCall
 from twisted.python.failure import Failure
 
 from ._util import _coerce_topic
 from .common import (
-<<<<<<< HEAD
-    PRODUCER_ACK_LOCAL_WRITE, PRODUCER_ACK_NOT_REQUIRED, CancelledError,
-    FailedPayloadsError, KafkaError, NoResponseError,
-    NotLeaderForPartitionError, ProduceRequest, SendRequest, TopicAndPartition,
-    UnknownTopicOrPartitionError, UnsupportedCodecError, _check_error,
-)
-from .kafkacodec import ALL_CODECS, CODEC_NONE, create_message_set
-=======
     CODEC_NONE, PRODUCER_ACK_LOCAL_WRITE, PRODUCER_ACK_NOT_REQUIRED,
     CancelledError, FailedPayloadsError, KafkaError, NoResponseError,
     NotLeaderForPartitionError, ProduceRequest, SendRequest, TopicAndPartition,
     UnknownTopicOrPartitionError, UnsupportedCodecError, _check_error,
 )
 from .kafkacodec import _SUPPORTED_CODECS, create_message_set
->>>>>>> 8c2ee052
 from .partitioner import RoundRobinPartitioner
 
 log = logging.getLogger(__name__)
