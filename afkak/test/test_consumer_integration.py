--- conflicted
+++ resolved
@@ -11,11 +11,7 @@
 from .. import Consumer, create_message
 from ..common import (
     OFFSET_COMMITTED, OFFSET_EARLIEST, ConsumerFetchSizeTooSmall,
-<<<<<<< HEAD
-    ProduceRequest,
-=======
     ProduceRequest, RetriableBrokerResponseError,
->>>>>>> 466f5eab
 )
 from ..consumer import FETCH_BUFFER_SIZE_BYTES
 from .fixtures import KafkaHarness
@@ -123,14 +119,10 @@
             0, [str(x) for x in range(10)])
 
         # Produce 10 messages that are large (bigger than default fetch size)
-<<<<<<< HEAD
         large_messages = yield self.send_messages(
-            0, [random_string(FETCH_BUFFER_SIZE_BYTES * 3) for x in range(10)])
-=======
-        large_messages = yield self.send_messages(0, [
-            random_string(FETCH_BUFFER_SIZE_BYTES * 3) for x in range(10)],
+            partition=0,
+            messages=[random_string(FETCH_BUFFER_SIZE_BYTES * 3) for x in range(10)],
         )
->>>>>>> 466f5eab
 
         # Consumer should still get all of them
         consumer = self.consumer()
