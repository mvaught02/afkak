--- conflicted
+++ resolved
@@ -22,9 +22,8 @@
 from twisted.test.proto_helpers import MemoryReactorClock
 from twisted.trial import unittest
 
-<<<<<<< HEAD
-import afkak.consumer as kconsumer  # for patching
-from afkak.common import (
+from .. import consumer as kconsumer  # for patching
+from ..common import (
     KAFKA_SUCCESS, OFFSET_COMMITTED, OFFSET_EARLIEST, OFFSET_LATEST,
     TIMESTAMP_INVALID, ConsumerFetchSizeTooSmall, FetchRequest, FetchResponse,
     InvalidConsumerGroupError, KafkaUnavailableError, Message,
@@ -32,22 +31,8 @@
     OffsetFetchResponse, OffsetOutOfRangeError, OffsetRequest, OffsetResponse,
     OperationInProgress, RestartError, RestopError, SourcedMessage,
 )
-from afkak.consumer import FETCH_BUFFER_SIZE_BYTES, Consumer
-from afkak.kafkacodec import KafkaCodec, create_message
-=======
-from .. import consumer as kconsumer  # for patching
-from ..common import (KAFKA_SUCCESS, OFFSET_COMMITTED, OFFSET_EARLIEST,
-                      OFFSET_LATEST, TIMESTAMP_INVALID,
-                      ConsumerFetchSizeTooSmall, FetchRequest, FetchResponse,
-                      InvalidConsumerGroupError, KafkaUnavailableError,
-                      Message, OffsetCommitRequest, OffsetCommitResponse,
-                      OffsetFetchRequest, OffsetFetchResponse,
-                      OffsetOutOfRangeError, OffsetRequest, OffsetResponse,
-                      OperationInProgress, RestartError, RestopError,
-                      SourcedMessage)
 from ..consumer import FETCH_BUFFER_SIZE_BYTES, Consumer
 from ..kafkacodec import KafkaCodec, create_message
->>>>>>> 60ab7961
 
 log = logging.getLogger(__name__)
 
@@ -164,7 +149,7 @@
         offset = 2346  # arbitrary
         topic = 'latestTopic'
         part = 10
-        reqs_ds = [Deferred(), Deferred(), ]
+        reqs_ds = [Deferred(), Deferred()]
         clock = MemoryReactorClock()
         mockclient = Mock(reactor=clock)
         mockclient.send_offset_request.return_value = reqs_ds[0]
@@ -192,7 +177,7 @@
         fetch_offset = offset + 1  # fetch at next offset after committed
         topic = u'committedTopic'
         part = 23
-        reqs_ds = [Deferred(), Deferred(), ]
+        reqs_ds = [Deferred(), Deferred()]
         clock = MemoryReactorClock()
         mockclient = Mock(reactor=clock)
         mockclient.send_offset_fetch_request.return_value = reqs_ds[0]
@@ -325,7 +310,7 @@
             the_group, [the_request], consumer_id=None, group_generation_id=-1)
         # 'Send' the commit response
         commit_response = [
-            OffsetCommitResponse(the_topic, the_part, KAFKA_SUCCESS)
+            OffsetCommitResponse(the_topic, the_part, KAFKA_SUCCESS),
         ]
         client_requests[1].callback(commit_response)
 
@@ -647,7 +632,7 @@
         # create & deliver the response
         messages = [
             create_message(b"v9", b"k9"),
-            create_message(b"v10", b"k10")
+            create_message(b"v10", b"k10"),
         ]
         message_set = KafkaCodec._encode_message_set(messages, offset)
         message_iter = KafkaCodec._decode_message_set_iter(message_set)
@@ -751,7 +736,7 @@
 
         mockclient.send_fetch_request.side_effect = reqs_ds
         consumer = Consumer(
-                mockclient, topic, part, lambda *args, **kwargs: proc_d)
+            mockclient, topic, part, lambda *args, **kwargs: proc_d)
         d = consumer.start(offset)
         request = FetchRequest(topic, part, offset, consumer.buffer_size)
         mockclient.send_fetch_request.assert_called_once_with(
@@ -760,7 +745,7 @@
         # create & deliver the response
         messages = [
             create_message(b"v1", b"k1"),
-            create_message(b"v2", b"k2")
+            create_message(b"v2", b"k2"),
         ]
         message_set = KafkaCodec._encode_message_set(messages, offset)
         message_iter = KafkaCodec._decode_message_set_iter(message_set)
@@ -861,7 +846,7 @@
         # which deals with the fact that Kafka can return messages with offests
         # less than requested due to messages being compressed as a set, and
         # the whole compressed set being returned together
-        message_set = KafkaCodec._encode_message_set(messages, offset-1)
+        message_set = KafkaCodec._encode_message_set(messages, offset - 1)
         message_iter = KafkaCodec._decode_message_set_iter(message_set)
         responses = [FetchResponse(topic, part, KAFKA_SUCCESS, 486,
                                    message_iter)]
@@ -876,7 +861,7 @@
         # Make sure the consumer is still waiting on the 1st processor deferred
         self.assertEqual(proc_ds[0], consumer._processor_d)
         # Deliver the 2nd fetch result
-        message_set = KafkaCodec._encode_message_set(messages, offset+1)
+        message_set = KafkaCodec._encode_message_set(messages, offset + 1)
         message_iter = KafkaCodec._decode_message_set_iter(message_set)
         responses = [FetchResponse(topic, part, KAFKA_SUCCESS, 486,
                                    message_iter)]
@@ -1341,7 +1326,7 @@
         # create & deliver the response
         messages = [
             create_message(b"v1", b"k1"),
-            create_message(b"v2", b"k2")
+            create_message(b"v2", b"k2"),
         ]
         message_set = KafkaCodec._encode_message_set(messages, offset)
         message_iter = KafkaCodec._decode_message_set_iter(message_set)
