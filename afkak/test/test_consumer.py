# -*- coding: utf-8 -*-
# Copyright 2015 Cyan, Inc.
<<<<<<< HEAD
# Copyright 2017, 2018 Ciena Corporation
=======
# Copyright 2017, 2018, 2019 Ciena Corporation
>>>>>>> 61968e29
#
# Licensed under the Apache License, Version 2.0 (the "License");
# you may not use this file except in compliance with the License.
# You may obtain a copy of the License at
#
#     http://www.apache.org/licenses/LICENSE-2.0
#
# Unless required by applicable law or agreed to in writing, software
# distributed under the License is distributed on an "AS IS" BASIS,
# WITHOUT WARRANTIES OR CONDITIONS OF ANY KIND, either express or implied.
# See the License for the specific language governing permissions and
# limitations under the License.

import logging

from twisted.internet.defer import CancelledError, Deferred, fail
from twisted.python.failure import Failure
from twisted.test.proto_helpers import MemoryReactorClock
from twisted.trial import unittest

from mock import ANY, Mock, call, patch

from .. import consumer as kconsumer  # for patching
from ..common import (
    KAFKA_SUCCESS, OFFSET_COMMITTED, OFFSET_EARLIEST, OFFSET_LATEST,
    TIMESTAMP_INVALID, ConsumerFetchSizeTooSmall, FetchRequest, FetchResponse,
    InvalidConsumerGroupError, KafkaUnavailableError, Message,
    OffsetCommitRequest, OffsetCommitResponse, OffsetFetchRequest,
    OffsetFetchResponse, OffsetOutOfRangeError, OffsetRequest, OffsetResponse,
    OperationInProgress, RestartError, RestopError, SourcedMessage,
    UnknownError,
)
from ..consumer import FETCH_BUFFER_SIZE_BYTES, Consumer
from ..kafkacodec import KafkaCodec, create_message

log = logging.getLogger(__name__)


class TestAfkakConsumer(unittest.SynchronousTestCase):
    def test_consumer_non_integer_partitions(self):
        with self.assertRaises(ValueError):
            Consumer(Mock(), 'topic', '0', Mock())

    def test_consumer_non_integer_commit_every_n(self):
        with self.assertRaises(ValueError):
            Consumer(
                Mock(reactor=MemoryReactorClock()), 'topic', 0, Mock(),
                consumer_group='test_consumer_non_integer_commit_every_n',
                auto_commit_every_n=3.5,
            )

    def test_consumer_negative_commit_every_n(self):
        with self.assertRaises(ValueError):
            Consumer(
                Mock(reactor=MemoryReactorClock()), 'topic', 0, Mock(),
                consumer_group='test_consumer_negative_commit_every_n',
                auto_commit_every_n=-300,
            )

    def test_consumer_non_integer_commit_every_ms(self):
        with self.assertRaises(ValueError):
            Consumer(
                Mock(), 'topic', 0, Mock(),
                consumer_group='test_consumer_non_integer_commit_every_ms',
                auto_commit_every_ms=3.5,
            )

    def test_consumer_negative_commit_every_ms(self):
        with self.assertRaises(ValueError):
            Consumer(
                Mock(), 'topic', 0, Mock(),
                consumer_group='test_consumer_negative_commit_every_ms',
                auto_commit_every_ms=-20,
            )

    def test_consumer_non_integer_retry_max_attempts(self):
        with self.assertRaises(ValueError):
            Consumer(
                Mock(), 'topic', 0, Mock(),
                consumer_group='test_consumer_non_integer_retry_max_attempts',
                request_retry_max_attempts=20.3,
            )

    def test_consumer_negative_retry_max_attempts(self):
        with self.assertRaises(ValueError):
            Consumer(
                Mock(), 'topic', 0, Mock(),
                consumer_group='test_consumer_negative_retry_max_attempts',
                request_retry_max_attempts=-20,
            )

    def test_consumer_non_str_auto_offset_reset(self):
        with self.assertRaises(ValueError):
            Consumer(
                Mock(), 'topic', 0, Mock(),
                consumer_group='test_consumer_non_str_auto_offset_reset',
                auto_offset_reset=111,
            )

    def test_consumer_str_not_expected(self):
        with self.assertRaises(ValueError):
            Consumer(
                Mock(), 'topic', 0, Mock(),
                consumer_group='test_consumer_str_not_expected',
                auto_offset_reset="not_expected",
            )

    def test_consumer_init(self):
        client = Mock(reactor=MemoryReactorClock())
        partition = 9
        processor = Mock()
        consumer_group = 'My Consumer Group'
        consumer_metadata = b'My Commit Metadata'
        auto_commit_msgs = 24
        auto_commit_time = 60000

        Consumer(
            client, 'tTopic', partition, processor, consumer_group,
            consumer_metadata, auto_commit_msgs, auto_commit_time,
            4096, 1000, 256 * 1024, 8 * 1024 * 1024, 1.0, 30,
        )

    def test_consumer_buffer_size_err(self):
        with self.assertRaises(ValueError):
            Consumer(None, 'Grues', 99, Mock(), buffer_size=8192,
                     max_buffer_size=4096)

    def test_consumer_auto_commit_parms_err(self):
        with self.assertRaises(ValueError):
            Consumer(None, 'Agnot', 500, Mock(), auto_commit_every_ms=8192)

    def test_consumer_repr(self):
        mockClient = Mock(reactor=MemoryReactorClock())
        processor = '<function consume_msgs() at 0x12345678>'
        consumer = Consumer(mockClient, 'Grues', 99, processor)
        self.assertEqual((
            '<Consumer [initialized] topic=Grues, partition=99, '
            'processor=<function consume_msgs() at 0x12345678>>'
        ), repr(consumer))

    def test_consumer_start_offset(self):
        clock = MemoryReactorClock()
        mockclient = Mock(reactor=clock)
        consumer = Consumer(mockclient, u'offset22Topic', 18, Mock())
        d = consumer.start(22)
        request = FetchRequest('offset22Topic', 18, 22, consumer.buffer_size)
        mockclient.send_fetch_request.assert_called_once_with(
            [request], max_wait_time=consumer.fetch_max_wait_time,
            min_bytes=consumer.fetch_min_bytes)
        consumer.stop()
        self.assertEqual(self.successResultOf(d), (None, None))

    def test_consumer_start_earliest(self):
        clock = MemoryReactorClock()
        mockclient = Mock(reactor=clock)
        consumer = Consumer(mockclient, 'earliestTopic', 9, Mock())
        d = consumer.start(OFFSET_EARLIEST)
        request = OffsetRequest(u'earliestTopic', 9, OFFSET_EARLIEST, 1)
        mockclient.send_offset_request.assert_called_once_with([request])
        consumer.stop()
        self.assertEqual(self.successResultOf(d), (None, None))

    def test_consumer_start_latest(self):
        offset = 2346  # arbitrary
        topic = 'latestTopic'
        part = 10
        reqs_ds = [Deferred(), Deferred()]
        clock = MemoryReactorClock()
        mockclient = Mock(reactor=clock)
        mockclient.send_offset_request.return_value = reqs_ds[0]
        mockclient.send_offset_fetch_request.return_value = reqs_ds[1]
        consumer = Consumer(mockclient, topic, part, Mock())
        d = consumer.start(OFFSET_LATEST)
        # Make sure request was made
        request = OffsetRequest(topic, part, OFFSET_LATEST, 1)
        mockclient.send_offset_request.assert_called_once_with([request])
        # Deliver the responses
        responses = [OffsetResponse(topic, part, KAFKA_SUCCESS, [offset])]
        reqs_ds[0].callback(responses)
        self.assertEqual(offset, consumer._fetch_offset)
        # Check that the message fetch was started
        request = FetchRequest(topic, part, offset, consumer.buffer_size)
        mockclient.send_fetch_request.assert_called_once_with(
            [request], max_wait_time=consumer.fetch_max_wait_time,
            min_bytes=consumer.fetch_min_bytes)
        # Stop the consumer to cleanup any outstanding operations
        consumer.stop()
        self.assertEqual(self.successResultOf(d), (None, None))

    def test_consumer_start_committed(self):
        offset = 2996  # arbitrary, offset we're committing
        fetch_offset = offset + 1  # fetch at next offset after committed
        topic = u'committedTopic'
        part = 23
        reqs_ds = [Deferred(), Deferred()]
        clock = MemoryReactorClock()
        mockclient = Mock(reactor=clock)
        mockclient.send_offset_fetch_request.return_value = reqs_ds[0]
        mockclient.send_fetch_request.return_value = reqs_ds[1]
        consumer = Consumer(mockclient, topic, part, Mock(),
                            consumer_group=u"myGroup")
        d = consumer.start(OFFSET_COMMITTED)
        # Make sure request was made
        request = OffsetFetchRequest(topic, part)
        mockclient.send_offset_fetch_request.assert_called_once_with(
            'myGroup', [request])
        # Deliver the response
        responses = [OffsetFetchResponse(topic, part, offset, b"METADATA",
                                         KAFKA_SUCCESS)]
        reqs_ds[0].callback(responses)
        self.assertEqual(fetch_offset, consumer._fetch_offset)
        # Check that the message fetch was started
        request = FetchRequest(topic, part, fetch_offset, consumer.buffer_size)
        mockclient.send_fetch_request.assert_called_once_with(
            [request], max_wait_time=consumer.fetch_max_wait_time,
            min_bytes=consumer.fetch_min_bytes)
        # Stop the consumer to cleanup any outstanding operations
        consumer.stop()
        self.assertEqual(self.successResultOf(d), (None, 2996))

    def test_consumer_start_committed_bad_group(self):
        clock = MemoryReactorClock()
        mockclient = Mock(reactor=clock)
        consumer = Consumer(mockclient, 'committedTopic', 11, Mock())
        d = consumer.start(OFFSET_COMMITTED)
        self.assertFalse(mockclient.called)
        self.failureResultOf(d, InvalidConsumerGroupError)

    def test_consumer_commit_bad_group(self):
        clock = MemoryReactorClock()
        mockclient = Mock(reactor=clock)
        consumer = Consumer(mockclient, 'committedTopic', 11, Mock())
        d = consumer.commit()
        self.assertFalse(mockclient.called)
        self.failureResultOf(d, InvalidConsumerGroupError)

    def test_consumer_commit_no_progress(self):
        clock = MemoryReactorClock()
        mockclient = Mock(reactor=clock)
        consumer = Consumer(mockclient, 'committedTopic', 11, Mock(), 'cGroup')
        d = consumer.commit()
        self.assertFalse(mockclient.called)
        self.assertEqual(self.successResultOf(d), None)

    def test_consumer_commit_with_progress(self):
        clock = MemoryReactorClock()
        mockclient = Mock(reactor=clock)
        return_value = Deferred()
        mockclient.send_offset_commit_request.return_value = return_value
        the_group = 'Band on the Run'
        the_topic = 'test_consumer_commit_with_progress_topic'
        the_part = 1134
        the_offset = 4269
        the_request = OffsetCommitRequest(
            the_topic, the_part, the_offset, TIMESTAMP_INVALID, None)
        # Create a consumer and muck with the state a bit...
        consumer = Consumer(mockclient, the_topic, the_part, Mock(), the_group)
        consumer._last_processed_offset = the_offset  # Fake processed msgs
        consumer._commit_looper = Mock()  # Mock a looping call to test reset
        d = consumer.commit()
        mockclient.send_offset_commit_request.assert_called_once_with(
            the_group, [the_request], consumer_id=None, group_generation_id=-1)
        consumer._commit_looper.reset.assert_called_once_with()
        self.assertNoResult(d)

    def test_consumer_commit_during_commit(self):
        clock = MemoryReactorClock()
        mockclient = Mock(reactor=clock)
        return_value = Deferred()
        mockclient.send_offset_commit_request.return_value = return_value
        the_group = 'The Cure'
        the_topic = 'test_consumer_commit_during_commit_topic'
        the_part = 1
        the_offset = 28616
        the_request = OffsetCommitRequest(
            the_topic, the_part, the_offset, TIMESTAMP_INVALID, None)
        # Create a consumer and muck with the state a bit...
        consumer = Consumer(mockclient, the_topic, the_part, Mock(), the_group)
        consumer._last_processed_offset = the_offset  # Fake processed msgs
        consumer._commit_looper = Mock()  # Mock a looping call to test reset
        d1 = consumer.commit()
        mockclient.send_offset_commit_request.assert_called_once_with(
            the_group, [the_request], consumer_id=None, group_generation_id=-1)
        consumer._commit_looper.reset.assert_called_once_with()
        self.assertFalse(d1.called)
        d2 = consumer.commit()
        self.failureResultOf(d2, OperationInProgress)

    def test_consumer_auto_commit_by_msgs(self):
        clock = MemoryReactorClock()
        mockclient = Mock(reactor=clock)
        client_requests = [Deferred(), Deferred()]
        mockclient.send_fetch_request.return_value = client_requests[0]
        mockclient.send_offset_commit_request.return_value = client_requests[1]
        the_group = u'Horse with no name'
        the_topic = 'test_consumer_auto_commit_by_msgs'
        the_part = 1341
        the_offset = 2694
        the_processor = Mock()
        proc_deferreds = [Deferred(), Deferred(), Deferred(), Deferred(),
                          Deferred(), Deferred()]
        the_processor.side_effect = proc_deferreds
        # Create a consumer and start it at offset 0
        consumer = Consumer(mockclient, the_topic, the_part,
                            the_processor, the_group, auto_commit_every_n=1,
                            auto_commit_every_ms=0)  # No auto_commit by time
        start_d = consumer.start(the_offset)
        # Fire a response to the fetch request
        messages = [create_message(m) for m in [b"msg1", b"hi", b"boo", b"foo", b"fun"]]
        message_set = KafkaCodec._encode_message_set(messages, the_offset)
        message_iter = KafkaCodec._decode_message_set_iter(message_set)
        responses = [FetchResponse(the_topic, the_part, KAFKA_SUCCESS, 486,
                                   message_iter)]
        client_requests[0].callback(responses)
        # Batch of messages delivered, expect the_processor to have been called
        the_processor.assert_called_once_with(
            consumer,
            [SourcedMessage(the_topic, the_part, the_offset, messages[0])])
        # Finish the processing of the processor
        proc_deferreds[0].callback(True)
        # Expect a commit request
        the_request = OffsetCommitRequest(
            the_topic, the_part, the_offset, TIMESTAMP_INVALID, None)
        mockclient.send_offset_commit_request.assert_called_once_with(
            the_group, [the_request], consumer_id=None, group_generation_id=-1)
        # 'Send' the commit response
        commit_response = [
            OffsetCommitResponse(the_topic, the_part, KAFKA_SUCCESS),
        ]
        client_requests[1].callback(commit_response)

        # Stop the consumer to cleanup any outstanding operations
        self.assertNoResult(start_d)
        last_processed = consumer.stop()
        self.assertEqual(self.successResultOf(start_d), (the_offset, the_offset))
        self.assertEqual(last_processed, (the_offset, the_offset))

    def test_consumer_commit_retry(self):
        mockclient = Mock(reactor=MemoryReactorClock())
        commit_ds = [fail(KafkaUnavailableError()), Deferred()]
        mockclient.send_offset_commit_request.side_effect = commit_ds
        the_group = 'Sade'
        the_topic = u'test_consumer_commit_retry'
        the_part = 19
        the_offset = 5431
        the_request = OffsetCommitRequest(
            the_topic, the_part, the_offset, TIMESTAMP_INVALID, None)
        # Create a consumer and muck with the state a bit...
        consumer = Consumer(mockclient, the_topic, the_part, Mock(), the_group)
        consumer._last_processed_offset = the_offset  # Fake processed msgs
        d = consumer.commit()
        mockclient.send_offset_commit_request.assert_called_once_with(
            the_group, [the_request], consumer_id=None, group_generation_id=-1)
        mockclient.reactor.advance(consumer.retry_max_delay)
        the_call = call(the_group, [the_request], consumer_id=None, group_generation_id=-1)
        expected_calls = [the_call, the_call]
        self.assertEqual(mockclient.send_offset_commit_request.mock_calls,
                         expected_calls)
        commit_response = [OffsetCommitResponse(
            the_topic, the_part, KAFKA_SUCCESS)]
        self.assertFalse(d.called)
        commit_ds[1].callback(commit_response)
        self.assertTrue(d.called)

    def test_consumer_auto_commit_fail_errbacks_start_d(self):
        """
        A failure to auto-commit is reported on the Deferred returned by `start()`.
        """
        mockclient = Mock(reactor=MemoryReactorClock())
        the_group = u'The Clash'
        the_topic = 'test_consumer_auto_commit_fail_errbacks_start_d'
        the_part = 20
        the_offset = 989
        the_request = OffsetCommitRequest(the_topic, the_part, the_offset, TIMESTAMP_INVALID, None)
        # Make the commit fail with something that won't be retried
        the_fail = Failure(ValueError(the_topic))
        fetch_d = Deferred()
        mockclient.send_offset_commit_request.return_value = fail(the_fail)
        mockclient.send_fetch_request.return_value = fetch_d
        # Create a consumer and muck with the state a bit...
        consumer = Consumer(mockclient, the_topic, the_part, Mock(), the_group)
        consumer._last_processed_offset = the_offset  # Fake processed msgs
        # Start the consumer
        start_d = consumer.start(0)
        # fake an _commit_looper call
        consumer._auto_commit()
        # Make sure it tried to commit
        mockclient.send_offset_commit_request.assert_called_once_with(
            the_group, [the_request], consumer_id=None, group_generation_id=-1)
        # Make sure the start_d was errback'd
        self.assertEqual(self.failureResultOf(start_d, ValueError), the_fail)
        # Clean up
        consumer.stop()

    def test_consumer_commit_retry_to_failure(self):

        def make_fail(*_, **__):
            return fail(KafkaUnavailableError('commit_retry_to_failure'))

        commit_attempts = 12  # gets us two warnings
        clock = MemoryReactorClock()
        mockclient = Mock(reactor=clock)
        mockclient.send_offset_commit_request.side_effect = make_fail

        the_group = 'TearsForFears'
        the_topic = 'test_consumer_commit_retry_to_failure'
        the_part = 1
        the_offset = 4513
        the_request = OffsetCommitRequest(
            the_topic, the_part, the_offset, TIMESTAMP_INVALID, None)

        # Create a consumer and muck with the state a bit...
        # Also setup the retry timing to give expected retries/log calls
        consumer = Consumer(
            mockclient, the_topic, the_part, Mock(), the_group,
            request_retry_init_delay=1.20205,
            request_retry_max_delay=4.0,
            request_retry_max_attempts=commit_attempts)
        consumer._last_processed_offset = the_offset  # Fake processed msgs
        commit_d = consumer.commit()
        mockback = Mock()
        commit_d.addBoth(mockback)
        with patch.object(kconsumer, 'log') as klog:
            while not mockback.called:
                clock.advance(consumer.retry_max_delay)
            dbg_call = call("%r: Failure committing offset to kafka: %r",
                            consumer, ANY)
            warn_call = call(
                "%r: Still failing committing offset to kafka: %r",
                consumer, ANY)
            err_call = call(
                "%r: Exhausted attempts: %d to commit offset: %r",
                consumer, commit_attempts, ANY)
            self.assertTrue(dbg_call in klog.debug.mock_calls)
            self.assertEqual(klog.warning.mock_calls, [warn_call] * 2)
            self.assertTrue(err_call in klog.debug.mock_calls)

        # Make sure we retried the request the proper number of times
        the_call = call(the_group, [the_request], consumer_id=None, group_generation_id=-1)
        expected_calls = [the_call] * commit_attempts
        self.assertEqual(mockclient.send_offset_commit_request.mock_calls,
                         expected_calls)
        # Make sure the commit_d errBack'd the proper failure
        commit_fail = mockback.mock_calls[0][1][0]
        assert isinstance(commit_fail, Failure)
        commit_fail.trap(KafkaUnavailableError)

    def test_consumer_start_twice(self):
        clock = MemoryReactorClock()
        mockclient = Mock(reactor=clock)
        consumer = Consumer(mockclient, 'twice_start', 12, Mock())
        consumer.start(0)
        self.assertRaises(RestartError, consumer.start, 0)

    def test_consumer_stop_during_offset(self):
        topic = 'stop_during_offset'
        part = 101
        reqs_ds = [Deferred()]
        clock = MemoryReactorClock()
        mockclient = Mock(reactor=clock)
        mockclient.send_offset_request.return_value = reqs_ds[0]
        consumer = Consumer(mockclient, topic, part, Mock())
        d = consumer.start(OFFSET_LATEST)
        # Make sure request was made
        request = OffsetRequest(topic, part, OFFSET_LATEST, 1)
        mockclient.send_offset_request.assert_called_once_with([request])
        # Stop the consumer to cleanup any outstanding operations
        consumer.stop()
        self.assertEqual(self.successResultOf(d), (None, None))

    def test_consumer_stop_before_fetch_response(self):
        """test_consumer_stop_before_fetch_response

        BPPF-472: Consumer would enter a tight-loop, blocking reactor by
        continuous, recursive adding of `_handle_fetch_response` from
        within it. This was due to the `self._msg_block_d` being
        cancelled, but not cleared.  This test ensures that if
        `_handle_fetch_response` is entered after the consumer has been
        stopped, that this recursive infinite loop does not occur.
        """
        def processor(consumer, messages):
            # Stop the consumer.
            consumer.stop()

        def make_response(s_id):
            # Create a response to the fetch request
            messages = [create_message(u"msg{}".format(n).encode('ascii'))
                        for n in range(s_id, s_id + 4)]
            message_set = KafkaCodec._encode_message_set(messages, offset)
            message_iter = KafkaCodec._decode_message_set_iter(message_set)
            return [FetchResponse(
                topic, part, KAFKA_SUCCESS, 486, message_iter)]

        topic = 'test_consumer_stop_before_fetch_response'
        part = 201
        offset = 44
        req_ds = [Deferred(), Deferred()]
        clock = MemoryReactorClock()
        mockclient = Mock(reactor=clock)
        mockclient.send_fetch_request.side_effect = req_ds
        consumer = Consumer(mockclient, topic, part, processor)
        start_d = consumer.start(offset)
        # Make sure request was made
        request = FetchRequest(topic, part, offset, consumer.buffer_size)
        mockclient.send_fetch_request.assert_called_once_with(
            [request], max_wait_time=consumer.fetch_max_wait_time,
            min_bytes=consumer.fetch_min_bytes)
        # Fire a response to the fetch request
        req_ds[0].callback(make_response(offset))
        self.assertEqual(self.successResultOf(start_d), (None, None))
        clock.advance(consumer.retry_max_delay)
        expected_calls = [
            call([request], max_wait_time=consumer.fetch_max_wait_time,
                 min_bytes=consumer.fetch_min_bytes)]  # Unfixed code makes 2nd req.
        self.assertEqual(mockclient.send_fetch_request.mock_calls,
                         expected_calls)
        req_ds[1].callback(make_response(offset + 4))  # Unfixed code hangs here

    def test_consumer_stop_during_fetch_retry(self):
        fetch_ds = [Deferred()]
        clock = MemoryReactorClock()
        mockclient = Mock(reactor=clock)
        mockclient.send_fetch_request.side_effect = fetch_ds
        consumer = Consumer(mockclient, 'committedTopic', 11, "FakeProc",
                            consumer_group="myGroup")
        d = consumer.start(0)
        with patch.object(kconsumer, 'log') as klog:
            f = Failure(UnknownError())
            fetch_ds[0].errback(f)
            klog.debug.assert_called_once_with(
                "%r: Failure fetching messages from kafka: %r",
                consumer, f)
        consumer.stop()
        self.assertEqual(self.successResultOf(d), (None, None))

    def test_consumer_offset_fetch_retry_to_failure(self):

        def make_fail(*_, **__):
            return fail(KafkaUnavailableError('offset_fetch_retry_to_failure'))

        clock = MemoryReactorClock()
        mockclient = Mock(reactor=clock)
        mockback = Mock()
        the_processor = Mock()
        the_topic = 'test_consumer_offset_fetch_retry_to_failure_topic'
        the_part = 13
        fetch_offset = OFFSET_EARLIEST
        fetch_attempts = 100
        mockclient.send_offset_request.side_effect = make_fail
        consumer = Consumer(mockclient, the_topic, the_part, the_processor,
                            request_retry_max_attempts=fetch_attempts)
        request = OffsetRequest(the_topic, the_part, fetch_offset, 1)
        with patch.object(kconsumer, 'log') as klog:
            d = consumer.start(fetch_offset)
            d.addBoth(mockback)
            while not mockback.called:
                clock.advance(consumer.retry_max_delay)
            dbg_call = call("%r: Failure fetching offset from kafka: %r",
                            consumer, ANY)
            warn_call = call(
                "%r: Still failing fetching offset from kafka: %r",
                consumer, ANY)
            err_call = call(
                "%r: Exhausted attempts: %d fetching offset from kafka: %r",
                consumer, fetch_attempts, ANY)
            self.assertEqual(klog.debug.mock_calls, [dbg_call] * 65 + [err_call])
            self.assertEqual(klog.warning.mock_calls, [warn_call] * 34)
        fetch_fail = mockback.mock_calls[0][1][0]
        assert isinstance(fetch_fail, Failure)
        fetch_fail.trap(KafkaUnavailableError)
        offset_call = call([request])
        self.assertEqual(mockclient.send_offset_request.mock_calls,
                         [offset_call] * fetch_attempts)
        consumer.stop()

    def test_consumer_fetch_retry_to_failure(self):

        def make_fail(*_, **__):
            return fail(KafkaUnavailableError('fetch_retry_to_failure'))

        clock = MemoryReactorClock()
        mockclient = Mock(reactor=clock)
        mockback = Mock()
        the_processor = Mock()
        the_topic = 'test_consumer_fetch_retry_to_failure_topic'
        the_part = 12
        fetch_offset = 0
        fetch_attempts = 100
        mockclient.send_fetch_request.side_effect = make_fail
        consumer = Consumer(mockclient, the_topic, the_part, the_processor,
                            request_retry_max_attempts=fetch_attempts)
        request = FetchRequest(the_topic, the_part, fetch_offset,
                               consumer.buffer_size)
        with patch.object(kconsumer, 'log') as klog:
            d = consumer.start(fetch_offset)
            d.addBoth(mockback)
            while not mockback.called:
                clock.advance(consumer.retry_max_delay)
            dbg_call = call("%r: Failure fetching messages from kafka: %r",
                            consumer, ANY)
            warn_call = call(
                "%r: Still failing fetching messages from kafka: %r",
                consumer, ANY)
            err_call = call(
                "%r: Exhausted attempts: %d fetching messages from kafka: %r",
                consumer, fetch_attempts, ANY)
            self.assertEqual(klog.debug.mock_calls, [dbg_call] * 65 + [err_call])
            self.assertEqual(klog.warning.mock_calls, [warn_call] * 34)
        fetch_fail = mockback.mock_calls[0][1][0]
        assert isinstance(fetch_fail, Failure)
        fetch_fail.trap(KafkaUnavailableError)
        fetch_call = call(
            [request], max_wait_time=consumer.fetch_max_wait_time,
            min_bytes=consumer.fetch_min_bytes)
        self.assertEqual(mockclient.send_fetch_request.mock_calls,
                         [fetch_call] * fetch_attempts)
        consumer.stop()

    def test_consumer_stop_during_initial_proc_call(self):
        # processor's deferred
        proc_d = Deferred(Mock())
        pmock_errback = Mock()
        proc_d.addErrback(pmock_errback)
        proc_called = [False]

        def processor(consumer, msglist):
            proc_called[0] = True
            consumer.stop()
            return proc_d

        topic = u'proc_stop'
        part = 33
        offset = 67

        clock = MemoryReactorClock()
        mockclient = Mock(reactor=clock)
        fetch_ds = [Deferred(), Deferred()]
        mockclient.send_fetch_request.side_effect = fetch_ds
        consumer = Consumer(mockclient, topic, part, processor)
        start_d = consumer.start(offset)
        request = FetchRequest(topic, part, offset, consumer.buffer_size)
        mockclient.send_fetch_request.assert_called_once_with(
            [request], max_wait_time=consumer.fetch_max_wait_time,
            min_bytes=consumer.fetch_min_bytes)
        # create & deliver the response
        messages = [
            create_message(b"v9", b"k9"),
            create_message(b"v10", b"k10"),
        ]
        message_set = KafkaCodec._encode_message_set(messages, offset)
        message_iter = KafkaCodec._decode_message_set_iter(message_set)
        responses = [FetchResponse(topic, part, KAFKA_SUCCESS, 486,
                                   message_iter)]
        fetch_ds[0].callback(responses)
        # Make sure the processor was called
        self.assertTrue(proc_called[0])
        # Make sure the processor deferred was cancelled
        proc_d._canceller.assert_called_once_with(proc_d)
        # Make sure processor errback was called (canceller didn't callback)
        self.assertTrue(pmock_errback.called)

        # Make sure the start callback was called, and the errback wasn't
        self.assertEqual(self.successResultOf(start_d), (None, None))

    def test_consumer_stop_during_commit_retry(self):
        # setup a client which will return a message block in response to fetch
        # and just fail on the commit
        clock = MemoryReactorClock()
        mockclient = Mock(reactor=clock)
        mockclient.send_offset_commit_request.return_value = fail(
            KafkaUnavailableError())
        fetch_d = Deferred()
        mockclient.send_fetch_request.return_value = fetch_d
        the_group = u'Duran Duran'
        the_topic = u'test_consumer_stop_during_commit_retry'
        the_part = 11
        the_offset = 0
        the_highwater = 5
        # Create a consumer with autocommit disabled
        mock_proc = Mock()
        consumer = Consumer(
            mockclient, the_topic, the_part, mock_proc, the_group,
            auto_commit_every_n=0, auto_commit_every_ms=0)
        # Start the consumer at offset zero
        d = consumer.start(the_offset)

        # create & deliver the response
        messages = [create_message(b"aotearoa"), create_message(b"bikini")]
        message_set = KafkaCodec._encode_message_set(messages, the_offset)
        message_iter = KafkaCodec._decode_message_set_iter(message_set)
        responses = [FetchResponse(
            the_topic, the_part, KAFKA_SUCCESS, the_highwater, message_iter)]
        fetch_d.callback(responses)

        mock_proc.assert_called_once_with(
            consumer,
            [SourcedMessage(the_topic, 11, 0, Message(0, 0, None, b'aotearoa')),
             SourcedMessage(the_topic, 11, 1, Message(0, 0, None, b'bikini'))])

        commit_d = consumer.commit()
        self.assertNoResult(commit_d)

        consumer.stop()
        self.assertEqual(self.successResultOf(d), (1, None))
        # Now the commit_d should have been cancelled, check for the failure
        self.failureResultOf(commit_d, CancelledError)

    def test_consumer_stop_during_commit(self):
        # setup a client which will return a message block in response to fetch
        # and just fail on the commit
        clock = MemoryReactorClock()
        mockclient = Mock(reactor=clock)
        mockclient.send_offset_commit_request.return_value = Deferred()
        mockclient.send_fetch_request.return_value = Deferred()
        the_group = 'U2'
        the_topic = u'test_consumer_stop_during_commit'
        the_part = 11
        the_offset = 0
        # Create a consumer and muck with the state a bit...
        consumer = Consumer(mockclient, the_topic, the_part, Mock(), the_group,
                            auto_commit_every_ms=0)
        start_d = consumer.start(the_offset)
        consumer._last_processed_offset = the_offset  # Fake processed msgs

        # Start a commit, don't fire the deferred, assert there's no result
        commit_d = consumer.commit()
        self.assertNoResult(commit_d)
        self.assertEqual(consumer._commit_ds[0], commit_d)

        # Stop the consumer, assert the start_d fired, and commit_d errbacks
        consumer.stop()
        self.assertEqual(self.successResultOf(start_d), (0, None))
        self.failureResultOf(commit_d, CancelledError)

    def test_consumer_stop_not_started(self):
        mockclient = Mock(reactor=MemoryReactorClock())
        consumer = Consumer(mockclient, 'stop_no_start', 12, Mock())
        self.assertRaises(RestopError, consumer.stop)

    def test_consumer_processor_error(self):
        reqs_ds = [Deferred()]
        clock = MemoryReactorClock()
        mockclient = Mock(reactor=clock)
        proc_d = Deferred()

        topic = u'proc_error'
        part = 30
        offset = 38

        mockclient.send_fetch_request.side_effect = reqs_ds
        consumer = Consumer(
            mockclient, topic, part, lambda *args, **kwargs: proc_d)
        d = consumer.start(offset)
        request = FetchRequest(topic, part, offset, consumer.buffer_size)
        mockclient.send_fetch_request.assert_called_once_with(
            [request], max_wait_time=consumer.fetch_max_wait_time,
            min_bytes=consumer.fetch_min_bytes)
        # create & deliver the response
        messages = [
            create_message(b"v1", b"k1"),
            create_message(b"v2", b"k2"),
        ]
        message_set = KafkaCodec._encode_message_set(messages, offset)
        message_iter = KafkaCodec._decode_message_set_iter(message_set)
        responses = [FetchResponse(topic, part, KAFKA_SUCCESS, 99,
                                   message_iter)]
        reqs_ds[0].callback(responses)
        # Make sure the processor was called
        self.assertEqual(proc_d, consumer._processor_d)

        # Errback the processor deferred
        f = Failure(KeyError())  # Pick some random failure mode
        proc_d.errback(f)
        # Ensure the start() deferred was errback'd
        self.assertEqual(self.failureResultOf(d), f)

        consumer.stop()

    def test_consumer_error_during_offset(self):
        topic = 'error_during_offset'
        part = 991
        reqs_ds = [Deferred(), Deferred()]
        clock = MemoryReactorClock()
        mockclient = Mock(reactor=clock)
        mockclient.send_offset_request.side_effect = reqs_ds
        consumer = Consumer(mockclient, topic, part, Mock())
        d = consumer.start(OFFSET_LATEST)
        # Make sure request for offset was made
        request = OffsetRequest(topic, part, OFFSET_LATEST, 1)
        mockclient.send_offset_request.assert_called_once_with([request])
        # Errback the first request
        f = Failure(KafkaUnavailableError())  # Perhaps kafka wasn't up yet...
        with patch.object(kconsumer, 'log'):
            reqs_ds[0].errback(f)
        # Advance the clock to trigger the 2nd request
        clock.advance(consumer.retry_delay + 1)  # fire the callLater
        self.assertEqual(2, mockclient.send_offset_request.call_count)

        # Stop the consumer to cleanup any outstanding operations
        consumer.stop()
        self.assertEqual(self.successResultOf(d), (None, None))

    def test_consumer_offset_out_of_range_error_with_auto_reset_to_earliest(self):
        topic = 'offset_out_of_range_error'
        part = 911
        offset = 10000
        reqs_d = Deferred()
        mockclient = Mock()
        mockclient.send_fetch_request.return_value = reqs_d

        consumer = Consumer(mockclient, topic, part, Mock(), auto_offset_reset=OFFSET_EARLIEST)
        consumer.start(offset)

        self.assertIsNone(consumer._retry_call)
        fetch_request = FetchRequest(topic=topic, partition=part, offset=offset,
                                     max_bytes=FETCH_BUFFER_SIZE_BYTES)
        consumer.client.send_fetch_request.assert_called_once_with([fetch_request], max_wait_time=100, min_bytes=65536)

        f = Failure(OffsetOutOfRangeError())
        reqs_d.errback(f)

        self.assertEqual(consumer._fetch_offset, OFFSET_EARLIEST)
        self.assertIsNotNone(consumer._retry_call)

        earliest_offset_request = OffsetRequest(topic, part, OFFSET_EARLIEST, 1)

        with patch.object(kconsumer, 'log'):
            consumer._do_fetch()

        consumer.client.send_offset_request.assert_called_once_with([earliest_offset_request])

        consumer.stop()

    def test_consumer_offset_out_of_range_error_with_auto_reset_to_latest(self):
        topic = 'offset_out_of_range_error'
        part = 911
        offset = 10000
        reqs_d = Deferred()
        mockclient = Mock()
        mockclient.send_fetch_request.side_effect = reqs_d
        consumer = Consumer(mockclient, topic, part, Mock(), auto_offset_reset=OFFSET_LATEST)
        consumer.start(offset)

        self.assertIsNone(consumer._retry_call)
        fetch_request = FetchRequest(topic=topic, partition=part, offset=offset,
                                     max_bytes=FETCH_BUFFER_SIZE_BYTES)
        consumer.client.send_fetch_request.assert_called_once_with([fetch_request], max_wait_time=100, min_bytes=65536)

        f = Failure(OffsetOutOfRangeError())
        reqs_d.errback(f)

        self.assertEqual(consumer._fetch_offset, OFFSET_LATEST)
        self.assertIsNotNone(consumer._retry_call)

        latest_offset_request = OffsetRequest(topic, part, OFFSET_LATEST, 1)

        with patch.object(kconsumer, 'log'):
            consumer._do_fetch()

        consumer.client.send_offset_request.assert_called_once_with([latest_offset_request])

        consumer.stop()

    def test_consumer_offset_out_of_range_error_without_reset(self):
        topic = 'offset_out_of_range_error'
        part = 911
        offset = 10000
        fetch_ds = [Deferred()]
        clock = MemoryReactorClock()
        mockclient = Mock(reactor=clock)
        mockclient.send_fetch_request.side_effect = fetch_ds

        consumer = Consumer(mockclient, topic, part, Mock())
        d = consumer.start(offset)

        f = Failure(OffsetOutOfRangeError())
        fetch_ds[0].errback(f)

        self.assertEqual(self.failureResultOf(d), f)

        consumer.stop()

    def test_consumer_errors_during_offset(self):
        attempts = 5
        topic = 'all_errors_during_offset'
        part = 991
        mockback = Mock()
        clock = MemoryReactorClock()
        mockclient = Mock(reactor=clock)
        mockclient.send_offset_request.side_effect = Deferred
        # The request we expect...
        request = OffsetRequest(topic, part, OFFSET_EARLIEST, 1)
        # The error we'll return
        f = Failure(KafkaUnavailableError())  # Perhaps kafka wasn't up yet...

        consumer = Consumer(mockclient, topic, part, Mock(),
                            request_retry_max_attempts=attempts)
        d = consumer.start(OFFSET_EARLIEST)
        d.addErrback(mockback)
        # Make sure request for offset was made with correct request
        mockclient.send_offset_request.assert_called_once_with([request])
        call_count = 0
        while not mockback.called:
            # Make sure more requests are made each time the timer expires
            call_count += 1
            self.assertEqual(call_count,
                             mockclient.send_offset_request.call_count)
            # Errback the request
            with patch.object(kconsumer, 'log'):
                consumer._request_d.errback(f)
            # Advance the clock to trigger the next request
            clock.advance(consumer.retry_delay + 0.01)

        self.assertEqual(attempts, call_count)
        # Make sure the start() deferred was errbacked with the failure
        mockback.assert_called_once_with(f)
        # Stop the consumer to cleanup any outstanding operations
        consumer.stop()

    def test_consumer_fetch_reply_during_processing(self):
        fetch_ds = [Deferred(), Deferred(), Deferred()]
        clock = MemoryReactorClock()
        mockclient = Mock(reactor=clock)
        proc_ds = [Deferred(), Deferred()]
        deferMaker = Mock()
        deferMaker.side_effect = proc_ds

        topic = 'repl_during_proc'
        part = 42
        offset = 1967

        mockclient.send_fetch_request.side_effect = fetch_ds
        consumer = Consumer(mockclient, topic, part, deferMaker)
        d = consumer.start(offset)
        messages = [create_message(b"v9", b"k9"), create_message(b"v10", b"k10")]

        # Return a message set starting 1 before the requested offest to
        # exercise the message-skipping code in Consumer._handle_fetch_response
        # which deals with the fact that Kafka can return messages with offests
        # less than requested due to messages being compressed as a set, and
        # the whole compressed set being returned together
        message_set = KafkaCodec._encode_message_set(messages, offset - 1)
        message_iter = KafkaCodec._decode_message_set_iter(message_set)
        responses = [FetchResponse(topic, part, KAFKA_SUCCESS, 486,
                                   message_iter)]
        with patch.object(kconsumer, 'log'):
            fetch_ds[0].callback(responses)
        # Make sure the processor was called
        self.assertEqual(proc_ds[0], consumer._processor_d)
        # Trigger another fetch
        clock.advance(0.01)
        # Make sure the consumer made a 2nd fetch request
        self.assertEqual(fetch_ds[1], consumer._request_d)
        # Make sure the consumer is still waiting on the 1st processor deferred
        self.assertEqual(proc_ds[0], consumer._processor_d)
        # Deliver the 2nd fetch result
        message_set = KafkaCodec._encode_message_set(messages, offset + 1)
        message_iter = KafkaCodec._decode_message_set_iter(message_set)
        responses = [FetchResponse(topic, part, KAFKA_SUCCESS, 486,
                                   message_iter)]
        fetch_ds[1].callback(responses)
        # Make sure the consumer is STILL waiting on the 1st processor deferred
        self.assertEqual(proc_ds[0], consumer._processor_d)
        # And is STILL waiting on the 2nd fetch reply
        self.assertEqual(fetch_ds[1], consumer._request_d)

        # Deliver the processing result
        proc_ds[0].callback(None)
        # Confirm the consumer is now waiting on the 2nd processor deferred,
        # and isn't waiting on any fetch result
        self.assertEqual(proc_ds[1], consumer._processor_d)
        self.assertEqual(None, consumer._request_d)

        # stop consumer to clean up
        consumer.stop()
        self.assertEqual(self.successResultOf(d), (1967, None))

    def test_consumer_fetch_large_message(self):
        topic = 'fetch_large_message'
        part = 676
        offset = 0
        mock_proc = Mock()
        clock = MemoryReactorClock()
        mockclient = Mock(reactor=clock)
        reqs_ds = [Deferred() for x in range(10)]
        mockclient.send_fetch_request.side_effect = reqs_ds

        consumer = Consumer(mockclient, topic, part, mock_proc)
        msg_size = consumer.buffer_size * 9
        messages = [create_message(b'*' * msg_size)]
        message_set = KafkaCodec._encode_message_set(messages, offset)
        d = consumer.start(offset)
        log.debug("Started Consumer: %r start_d: %r", consumer, d)

        # Ok, we deliver only part of the message_set, up to the size requested
        while not mock_proc.called:
            # Get the buffer size from the last call
            request = mockclient.send_fetch_request.call_args[0][0][0]
            log.debug("Got request: %r msg size: %d", request, msg_size)
            # Create a response only as large as the 'max_bytes' request param
            message_iter = KafkaCodec._decode_message_set_iter(
                message_set[0:request.max_bytes])
            responses = [FetchResponse(topic, part, KAFKA_SUCCESS, 486,
                                       message_iter)]
            log.debug("Calling _request_d: %r callback with: %r",
                      consumer._request_d, responses)
            consumer._request_d.callback(responses)
            # Advance the clock to trigger the next request
            clock.advance(0.1)

        consumer.stop()
        self.assertEqual(self.successResultOf(d), (0, None))

    def test_consumer_fetch_too_large_message(self):
        topic = 'fetch_too_large_message'
        part = 676
        offset = 0
        mockback = Mock()
        mock_proc = Mock()
        clock = MemoryReactorClock()
        mockclient = Mock(reactor=clock)
        reqs_ds = [Deferred() for x in range(10)]
        mockclient.send_fetch_request.side_effect = reqs_ds

        consumer = Consumer(mockclient, topic, part, mock_proc,
                            max_buffer_size=8 * FETCH_BUFFER_SIZE_BYTES)
        messages = [create_message(b'X' * (consumer.buffer_size * 9))]
        message_set = KafkaCodec._encode_message_set(messages, offset)
        d = consumer.start(offset)
        d.addErrback(mockback)

        # Ok, we deliver only part of the message_set, up to the size requested
        while not mockback.called:
            # Get the buffer size from the last call
            request = mockclient.send_fetch_request.call_args[0][0][0]
            # Create a response only as large as the 'max_bytes' request param
            message_iter = KafkaCodec._decode_message_set_iter(
                message_set[0:request.max_bytes])
            responses = [FetchResponse(topic, part, KAFKA_SUCCESS, 486,
                                       message_iter)]
            with patch.object(kconsumer, 'log'):
                consumer._request_d.callback(responses)
            # Advance the clock to trigger the next request
            clock.advance(0.01)

        consumer.stop()
        self.assertTrue(mockback.call_args[0][0].check(
            ConsumerFetchSizeTooSmall))

    def test_consumer_fetch_response_with_wrong_partition(self):
        topic = 'fetch_response_with_wrong_partition'
        part = 68
        offset = 0
        mock_proc = Mock()
        clock = MemoryReactorClock()
        mockclient = Mock(reactor=clock)
        reqs_ds = [Deferred(), Deferred()]
        mockclient.send_fetch_request.side_effect = reqs_ds

        consumer = Consumer(mockclient, topic, part, mock_proc)
        d = consumer.start(offset)

        # Make sure the consumer started
        request = FetchRequest(topic, part, offset, consumer.buffer_size)
        mockclient.send_fetch_request.assert_called_once_with(
            [request], max_wait_time=consumer.fetch_max_wait_time,
            min_bytes=consumer.fetch_min_bytes)
        self.assertEqual(consumer._request_d, reqs_ds[0])

        # create & deliver the responses
        messages = [create_message(b"v1", b"k1"), create_message(b"v2", b"k2")]
        message_set = KafkaCodec._encode_message_set(messages, offset)
        message_iter = KafkaCodec._decode_message_set_iter(message_set)
        bad_messages = [create_message(b'fetch_response_with_wrong_partition')]
        bad_message_set = KafkaCodec._encode_message_set(bad_messages, offset)
        bad_message_iter = KafkaCodec._decode_message_set_iter(bad_message_set)
        responses = [
            FetchResponse(topic, part + 1, KAFKA_SUCCESS, 99, bad_message_iter),
            FetchResponse(topic, part,     KAFKA_SUCCESS, 99, message_iter),
        ]
        with patch.object(kconsumer, 'log') as klog:
            reqs_ds[0].callback(responses)
            klog.warning.assert_called_once_with(
                '%r: Got response with partition: %r not our own: %r',
                consumer, part + 1, part)
        # Make sure the processor was called
        self.assertTrue(mock_proc.called)

        consumer.stop()
        self.assertEqual(self.successResultOf(d), (1, None))

    def test_consumer_do_fetch_not_reentrant(self):
        # This test is a bit of a hack to get coverage
        clock = MemoryReactorClock()
        mockclient = Mock(reactor=clock)
        consumer = Consumer(mockclient, 'do_fetch_not_reentrant', 8, Mock())
        d = consumer.start(0)
        request = FetchRequest('do_fetch_not_reentrant', 8, 0,
                               consumer.buffer_size)
        mockclient.send_fetch_request.assert_called_once_with(
            [request], max_wait_time=consumer.fetch_max_wait_time,
            min_bytes=consumer.fetch_min_bytes)

        # I think _do_fetch() cannot possibly (normally) be called when there's
        # an outstanding request, so force it
        with patch.object(kconsumer, 'log') as klog:
            consumer._do_fetch()
            klog.debug.assert_called_once_with(
                "_do_fetch: Outstanding request: %r", consumer._request_d)

        # And make sure no additional fetch request was made
        mockclient.send_fetch_request.assert_called_once_with(
            [request], max_wait_time=consumer.fetch_max_wait_time,
            min_bytes=consumer.fetch_min_bytes)
        # clean up
        consumer.stop()
        self.assertEqual(self.successResultOf(d), (None, None))

    def test_consumer_do_fetch_before_retry_call(self):
        # This test is a bit of a hack to get coverage
        clock = MemoryReactorClock()
        mockclient = Mock(reactor=clock)
        mockclient.send_fetch_request.return_value = Deferred()
        consumer = Consumer(mockclient, 'do_fetch_before_retry_call', 8,
                            Mock())
        d = consumer.start(0)
        request = FetchRequest('do_fetch_before_retry_call', 8, 0,
                               consumer.buffer_size)
        mockclient.send_fetch_request.assert_called_once_with(
            [request], max_wait_time=consumer.fetch_max_wait_time,
            min_bytes=consumer.fetch_min_bytes)
        # The error we'll return
        f = Failure(KafkaUnavailableError())  # Perhaps kafka wasn't up yet...

        # errback the request so the Consumer will create a _retry_call
        with patch.object(kconsumer, 'log'):
            consumer._request_d.errback(f)

        # I think _do_fetch() cannot possibly (normally) be called before the
        # retry_call fires, so force it
        with patch.object(kconsumer, 'log'):
            consumer._do_fetch()

        # clean up
        consumer.stop()
        self.assertEqual(self.successResultOf(d), (None, None))

    def test_consumer_autocommit_during_commit(self):
        clock = MemoryReactorClock()
        mockclient = Mock(reactor=clock)
        commit_ds = [Deferred(), Deferred()]
        mockclient.send_offset_commit_request.side_effect = commit_ds
        the_group = 'XTC'
        the_topic = 'test_consumer_autocommit_during_commit'
        the_part = 119
        the_offset = 2496
        the_request = OffsetCommitRequest(
            the_topic, the_part, the_offset, TIMESTAMP_INVALID, None)
        # Create a consumer and muck with the state a bit...
        consumer = Consumer(mockclient, the_topic, the_part, Mock(), the_group)
        consumer._last_processed_offset = the_offset  # Fake processed msgs
        consumer._commit_looper = Mock()  # Mock a looping call to test reset
        d = consumer.commit()
        mockclient.send_offset_commit_request.assert_called_once_with(
            the_group, [the_request], consumer_id=None, group_generation_id=-1)
        consumer._commit_looper.reset.assert_called_once_with()
        # Fake start_d, then force an auto-commit
        consumer._start_d = True
        consumer._auto_commit()
        # Check that still only one commit request has been made
        mockclient.send_offset_commit_request.assert_called_once_with(
            the_group, [the_request], consumer_id=None, group_generation_id=-1)
        mockclient.send_offset_commit_request.reset_mock()
        # bump the last_processed_offset
        consumer._last_processed_offset = the_offset + 1  # Fake processed msgs
        # callback the first commit deferred.
        commit_response = [
            OffsetCommitResponse(the_topic, the_part, KAFKA_SUCCESS),
        ]
        commit_ds[0].callback(commit_response)
        self.assertTrue(d.called)
        # Check that the second commit request has been made
        the_request = OffsetCommitRequest(
            the_topic, the_part, the_offset + 1, TIMESTAMP_INVALID, None)
        mockclient.send_offset_commit_request.assert_called_once_with(
            the_group, [the_request], consumer_id=None, group_generation_id=-1)

    def test_consumer_unhandled_commit_failure(self):
        """test_consumer_unhandled_commit_failure
        Test that if the commit() call's returned deferred encounters non-kafka
        errors that the commit attempt will not be retried
        """
        the_group = 'Bangles'
        the_topic = 'test_consumer_unhandled_commit_failure'
        the_part = 6
        the_offset = 4513
        clock = MemoryReactorClock()
        mockclient = Mock(reactor=clock)
        # Make the commit throw an error that won't allow request to be retried
        the_fail = Failure(ValueError(
            "test_consumer_unhandled_commit_failure induced failure"))
        commit_ds = [fail(the_fail), Deferred()]
        mockclient.send_offset_commit_request.side_effect = commit_ds

        # Create a consumer and muck with the state a bit...
        consumer = Consumer(mockclient, the_topic, the_part, Mock(),
                            the_group)
        consumer._last_processed_offset = the_offset  # Fake processed msgs

        # Patch the consumer's log so we can make sure the failure is logged
        with patch.object(kconsumer, 'log') as klog:
            commit_d = consumer.commit()

        # Make sure send_commit_request was called once, and error was logged
        the_request = OffsetCommitRequest(
            the_topic, the_part, the_offset, TIMESTAMP_INVALID, None)
        mockclient.send_offset_commit_request.assert_called_once_with(
            the_group, [the_request], consumer_id=None, group_generation_id=-1)
        klog.error.assert_called_once_with(
            'Unhandleable failure during commit attempt: %r\n\t%r',
            ANY, ANY)
        self.assertEqual(self.failureResultOf(commit_d, ValueError), the_fail)
        # Eat the error
        commit_d.addErrback(lambda _: None)

    def test_consumer_commit_timer_failed(self):
        """test_consumer_commit_timer_failed
        Test that the looping call is restarted when an error occurs
        Somewhat artificial test to confirm that when failures occur in
        consumer._auto_commit (which cause the looping call to terminate) that
        the looping call is restarted.
        """
        the_group = 'Alphaville'
        the_topic = u'test_consumer_commit_timer_failed'
        the_part = 5
        the_offset = 5431
        clock = MemoryReactorClock()
        mockclient = Mock(reactor=clock)
        fetch_ds = [Deferred(), Deferred()]
        mockclient.send_fetch_request.side_effect = fetch_ds
        # Make the commit throw an error that won't allow request to be retried
        the_error = ValueError(
            "test_consumer_commit_timer_failed induced failure")

        # Create a consumer and muck with the state a bit...
        consumer = Consumer(mockclient, the_topic, the_part, Mock(),
                            the_group)
        consumer._last_processed_offset = the_offset  # Fake processed msgs

        # Start the consumer (starts auto-commit clock)
        start_d = consumer.start(the_offset)
        # Patch the consumer's log so we can make sure the failure is logged
        with patch.object(kconsumer, 'log') as klog:
            # Advance the clock to trigger auto-commit
            with patch.object(consumer, 'commit', side_effect=the_error):
                clock.advance(consumer.auto_commit_every_s)
        klog.warning.assert_called_once_with(
            '_commit_timer_failed: uncaught error %r: %s in _auto_commit',
            ANY, ANY)

        # Check that the looping call was restarted
        self.assertTrue(consumer._commit_looper.running)

        consumer.stop()
        self.assertEqual(self.successResultOf(start_d), (the_offset, None))

    def test_consumer_send_timer_stopped_error(self):
        # Purely for coverage
        client = Mock(reactor=MemoryReactorClock())
        consumer = Consumer(client, 'topic', 5, Mock(), 'abba')
        consumer.start(0)
        with patch.object(kconsumer, 'log') as klog:
            consumer._commit_timer_stopped('Borg')
        klog.warning.assert_called_once_with(
            '_commit_timer_stopped with wrong timer:%s not:%s', 'Borg',
            consumer._commit_looper)
        consumer.stop()

    def test_consumer_send_commit_request_not_concurrent(self):
        # Purely for coverage: Force a call of _send_commit_request
        # in order to effect the raise of OperationInProgress
        client = Mock()
        consumer = Consumer(client, 'topic', 5, Mock(), 'The Call')
        # Mess with the state
        consumer._last_processed_offset = 1
        the_mock = Mock()
        consumer._commit_req = the_mock
        self.assertRaises(OperationInProgress, consumer.commit)

    def test_consumer_shutdown_nothing_processing_no_cgroup(self):
        """
        Test the consumer shutdown happy path when no messages are currently
        being processed by the processor function (while waiting on fetch req),
        and further that there's no consumer group, so no commit needed
        """
        clock = MemoryReactorClock()
        mockclient = Mock(reactor=clock)
        mockproc = Mock()
        consumer = Consumer(mockclient, 'snpncgTopic', 1, mockproc)
        start_d = consumer.start(1)
        # Ensure a fetch request was made
        request = FetchRequest('snpncgTopic', 1, 1, consumer.buffer_size)
        mockclient.send_fetch_request.assert_called_once_with(
            [request], max_wait_time=consumer.fetch_max_wait_time,
            min_bytes=consumer.fetch_min_bytes)
        # Shutdown the consumer
        shutdown_d = consumer.shutdown()
        # Ensure the stop was signaled
        self.assertEqual(self.successResultOf(start_d), (None, None))
        # Ensure the shutdown was signaled
        self.assertEqual(self.successResultOf(shutdown_d), (None, None))
        # Ensure the processor was never called
        self.assertFalse(mockproc.called)

    def test_consumer_shutdown_nothing_processing(self):
        """
        Test the consumer shutdown happy path when no messages are currently
        being processed by the processor function (while waiting on fetch req).
        """
        clock = MemoryReactorClock()
        mockclient = Mock(reactor=clock)
        mockproc = Mock()
        consumer = Consumer(mockclient, 'snpTopic', 1, mockproc, 'snpGroup')
        start_d = consumer.start(1)
        # Ensure a fetch request was made
        request = FetchRequest('snpTopic', 1, 1, consumer.buffer_size)
        mockclient.send_fetch_request.assert_called_once_with(
            [request], max_wait_time=consumer.fetch_max_wait_time,
            min_bytes=consumer.fetch_min_bytes)
        # Shutdown the consumer
        shutdown_d = consumer.shutdown()
        # Ensure the stop was signaled
        self.assertEqual(self.successResultOf(start_d), (None, None))
        # Ensure the shutdown was signaled
        self.assertEqual(self.successResultOf(shutdown_d), (None, None))
        # Ensure the processor was never called
        self.assertFalse(mockproc.called)

    def test_consumer_shutdown_processing(self):
        """test_consumer_shutdown_processing
        Test the consumer shutdown happy path when messages are currently
        being processed by the processor function.
        """
        reqs_ds = [Deferred(), Deferred()]
        commit_d = [Deferred()]
        clock = MemoryReactorClock()
        mockclient = Mock(reactor=clock)
        mockclient.send_fetch_request.side_effect = reqs_ds
        mockclient.send_offset_commit_request.side_effect = commit_d
        proc_d = Deferred()

        topic = 'tcsp'
        part = 2
        offset = 5

        consumer = Consumer(
            mockclient, topic, part, lambda *args, **kwargs: proc_d,
            'tcsp_group')
        start_d = consumer.start(offset)
        request = FetchRequest(topic, part, offset, consumer.buffer_size)
        mockclient.send_fetch_request.assert_called_once_with(
            [request], max_wait_time=consumer.fetch_max_wait_time,
            min_bytes=consumer.fetch_min_bytes)
        # create & deliver the response
        messages = [
            create_message(b"v1", b"k1"),
            create_message(b"v2", b"k2"),
        ]
        message_set = KafkaCodec._encode_message_set(messages, offset)
        message_iter = KafkaCodec._decode_message_set_iter(message_set)
        responses = [FetchResponse(topic, part, KAFKA_SUCCESS, 99,
                                   message_iter)]
        reqs_ds[0].callback(responses)
        # Make sure the processor was called
        self.assertEqual(proc_d, consumer._processor_d)
        # While the consumer is waiting on the processor_d, shut it down
        shutdown_d = consumer.shutdown()
        # Ensure the processor deferred wasn't cancelled & consumer not stopped
        self.assertFalse(proc_d.called)
        self.assertNoResult(start_d)
        # complete the processor and ensure shutdown completed
        proc_d.callback(None)
        # Indicate a successful commit
        commit_d[0].callback(consumer._last_processed_offset)
        # Ensure the stop was signaled
        self.assertEqual(self.successResultOf(start_d), (6, 6))
        # Ensure the shutdown was signaled
        self.assertEqual(self.successResultOf(shutdown_d), (6, 6))

    def test_consumer_shutdown_commit_in_progress(self):
        """test_consumer_shutdown_commit_in_progress
        Test the consumer shutdown when there is a commit already in process
        In the case that consumer.shutdown() is called and there is already a
        shutdown request in flight to Kafka, ensure that the shutdown is tied
        to the successful commit of the last processed offset.
        """
        reqs_ds = [Deferred(), Deferred()]
        commit_ds = [Deferred(), Deferred()]
        clock = MemoryReactorClock()
        mockclient = Mock(reactor=clock)
        mockclient.send_fetch_request.side_effect = reqs_ds
        mockclient.send_offset_commit_request.side_effect = commit_ds
        the_processor = Mock()
        proc_deferreds = [Deferred(), Deferred()]
        the_processor.side_effect = proc_deferreds

        topic = 'tcscip'
        part = 3
        offset = 6

        consumer = Consumer(
            mockclient, topic, part, the_processor, 'tcscip_group',
            auto_commit_every_n=2)
        start_d = consumer.start(offset)
        request = FetchRequest(topic, part, offset, consumer.buffer_size)
        mockclient.send_fetch_request.assert_called_once_with(
            [request], max_wait_time=consumer.fetch_max_wait_time,
            min_bytes=consumer.fetch_min_bytes)
        # create & deliver the response
        messages = [
            create_message(b"v1", b"k1"),
            create_message(b"v2", b"k2"),
        ]
        message_set = KafkaCodec._encode_message_set(messages, offset)
        message_iter = KafkaCodec._decode_message_set_iter(message_set)
        responses = [FetchResponse(topic, part, KAFKA_SUCCESS, 99,
                                   message_iter)]
        reqs_ds[0].callback(responses)
        # Make sure the processor was called
        self.assertEqual(proc_deferreds[0], consumer._processor_d)
        # Ensure the processor deferred wasn't cancelled & consumer not stopped
        self.assertFalse(proc_deferreds[0].called)
        # complete the processor which will kick off auto-commit
        proc_deferreds[0].callback(None)
        # While the consumer is waiting on the commit reply, shut it down
        shutdown_d = consumer.shutdown()
        # Ensure consumer was not yet stopped/shutdown not complete
        self.assertFalse(start_d.called)
        self.assertFalse(shutdown_d.called)
        # Indicate a successful commit
        commit_ds[0].callback(consumer._last_processed_offset)
        # Ensure the stop was signaled
        self.assertEqual((7, 7), self.successResultOf(start_d))
        # Ensure the shutdown was signaled
        self.assertEqual((7, 7), self.successResultOf(shutdown_d))

    def test_consumer_shutdown_commit_failure(self):
        """test_consumer_shutdown_commit_failure
        Test the consumer shutdown when the commit attempt fails
        """
        reqs_ds = [Deferred(), Deferred()]
        commit_d = [Deferred()]
        clock = MemoryReactorClock()
        mockclient = Mock(reactor=clock)
        mockclient.send_fetch_request.side_effect = reqs_ds
        mockclient.send_offset_commit_request.side_effect = commit_d
        proc_d = Deferred()

        topic = 'tcscf'
        part = 2
        offset = 5

        consumer = Consumer(
            mockclient, topic, part, lambda *args, **kwargs: proc_d,
            'tcscf_group')
        start_d = consumer.start(offset)
        request = FetchRequest(topic, part, offset, consumer.buffer_size)
        mockclient.send_fetch_request.assert_called_once_with(
            [request], max_wait_time=consumer.fetch_max_wait_time,
            min_bytes=consumer.fetch_min_bytes)
        # create & deliver the response
        messages = [
            create_message(b"v1", b"k1"),
            create_message(b"v2", b"k2"),
        ]
        message_set = KafkaCodec._encode_message_set(messages, offset)
        message_iter = KafkaCodec._decode_message_set_iter(message_set)
        responses = [FetchResponse(topic, part, KAFKA_SUCCESS, 99,
                                   message_iter)]
        reqs_ds[0].callback(responses)
        # Make sure the processor was called
        self.assertEqual(proc_d, consumer._processor_d)
        # While the consumer is waiting on the processor_d, shut it down
        shutdown_d = consumer.shutdown()
        # Ensure the processor deferred wasn't cancelled & consumer not stopped
        self.assertNoResult(proc_d)
        # complete the processor and ensure shutdown completed
        proc_d.callback(None)
        # Indicate a failed commit
        the_fail = Failure(RuntimeError('Unretryable Commit Failure'))
        commit_d[0].errback(the_fail)
        # Ensure the stop was signaled with nothing committed
        self.assertEqual((6, None), self.successResultOf(start_d))
        # Ensure the shutdown was signaled as an errback
        self.assertEqual(the_fail, self.failureResultOf(shutdown_d))

    def test_consumer_shutdown_processor_failure(self):
        """test_consumer_shutdown_processor_failure
        Test the consumer shutdown when the processor fails/errbacks after
        shutdown is called
        """
        reqs_ds = [Deferred(), Deferred()]
        commit_d = [Deferred()]
        clock = MemoryReactorClock()
        mockclient = Mock(reactor=clock)
        mockclient.send_fetch_request.side_effect = reqs_ds
        mockclient.send_offset_commit_request.side_effect = commit_d
        the_processor = Mock()
        proc_deferreds = [Deferred(), Deferred()]
        the_processor.side_effect = proc_deferreds

        topic = 'tcspf'
        part = 3
        offset = 8

        consumer = Consumer(
            mockclient, topic, part, the_processor, 'tcspf_group',
            auto_commit_every_n=1)
        start_d = consumer.start(offset)
        request = FetchRequest(topic, part, offset, consumer.buffer_size)
        mockclient.send_fetch_request.assert_called_once_with(
            [request], max_wait_time=consumer.fetch_max_wait_time,
            min_bytes=consumer.fetch_min_bytes)
        # create & deliver the response
        messages = [
            create_message(b"v1", b"k1"),
            create_message(b"v2", b"k2"),
        ]
        message_set = KafkaCodec._encode_message_set(messages, offset)
        message_iter = KafkaCodec._decode_message_set_iter(message_set)
        responses = [FetchResponse(topic, part, KAFKA_SUCCESS, 99,
                                   message_iter)]
        reqs_ds[0].callback(responses)
        # Make sure the processor was called
        self.assertEqual(proc_deferreds[0], consumer._processor_d)
        # While the consumer is waiting on the processor_d, shut it down
        shutdown_d = consumer.shutdown()
        # Ensure the processor deferred wasn't cancelled & consumer not stopped
        self.assertFalse(proc_deferreds[0].called)
        self.assertNoResult(start_d)
        # errback the processor
        the_fail = Failure(RuntimeError('Horrible Processor Failure'))
        proc_deferreds[0].errback(the_fail)
        # Ensure the stop was signaled with the failure
        self.assertEqual(self.failureResultOf(start_d), the_fail)
        # Ensure the shutdown was signaled as a callback, not errback
        self.assertEqual(self.successResultOf(shutdown_d), (None, None))

    def test_consumer_shutdown_processor_immediate_shutdown(self):
        """
        Test the consumer when the processor calls shutdown immediately.
        Any in-progress operations should be completed, and the start and
        shutdown deferreds should return the proper committed/processed offsets
        """
        reqs_ds = [Deferred(), Deferred()]
        commit_d = [Deferred()]
        proc_d_canceller = Mock()
        proc_d_errmock = Mock()
        proc_deferred = Deferred(canceller=proc_d_canceller)
        proc_deferred.addErrback(proc_d_errmock)
        proc_l = []  # Used to pass the shutdown_d out
        clock = MemoryReactorClock()
        mockclient = Mock(reactor=clock)
        mockclient.send_fetch_request.side_effect = reqs_ds
        mockclient.send_offset_commit_request.side_effect = commit_d

        topic = 'tcspis'
        part = 5
        offset = 9

        def the_processor(consumer, messages):
            # Shutdown the consumer, and use proc_l to pass out the deferred
            d = consumer.shutdown()
            proc_l.append(d)
            # Even though we've called shutdown, return a deferred anyway...
            return proc_deferred

        consumer = Consumer(
            mockclient, topic, part, the_processor, 'tcspis_group',
            auto_commit_every_n=1)
        start_d = consumer.start(offset)
        request = FetchRequest(topic, part, offset, consumer.buffer_size)
        mockclient.send_fetch_request.assert_called_once_with(
            [request], max_wait_time=consumer.fetch_max_wait_time,
            min_bytes=consumer.fetch_min_bytes)
        # create & deliver the response
        messages = [
            create_message(b"v1", b"k1"),
            create_message(b"v2", b"k2"),
        ]
        message_set = KafkaCodec._encode_message_set(messages, offset)
        message_iter = KafkaCodec._decode_message_set_iter(message_set)
        responses = [FetchResponse(topic, part, KAFKA_SUCCESS, 99,
                                   message_iter)]
        reqs_ds[0].callback(responses)
        # The processor shutdown the consumer prior to returning, so
        # stop/shutdown should have run, and the processor deferred
        # should have been cancelled. Check that's true
        proc_d_canceller.assert_called_once_with(proc_deferred)
        # Since the canceller didn't callback/errback, proc_deferred, it should
        # be errback'd by Twisted with a CancelledError
        commit_fail = proc_d_errmock.mock_calls[0][1][0]
        assert isinstance(commit_fail, Failure)
        commit_fail.trap(CancelledError)
        # Ensure the stop (start_d) was signaled with success
        self.assertEqual(self.successResultOf(start_d), (None, None))
        # Ensure the shutdown was signaled as a callback, not errback
        self.assertEqual(self.successResultOf(proc_l[0]), (None, None))

    def test_consumer_shutdown_called_twice(self):
        """
        Test the consumer shutdown when there is a shutdown already in progress
        """
        reqs_ds = [Deferred(), Deferred()]
        commit_d = [Deferred()]
        clock = MemoryReactorClock()
        mockclient = Mock(reactor=clock)
        mockclient.send_fetch_request.side_effect = reqs_ds
        mockclient.send_offset_commit_request.side_effect = commit_d
        proc_d = Deferred()

        topic = 'csct'
        part = 2
        offset = 5

        consumer = Consumer(mockclient, topic, part, lambda *args, **kwargs: proc_d, 'csct_group')
        start_d = consumer.start(offset)
        request = FetchRequest(topic, part, offset, consumer.buffer_size)
        mockclient.send_fetch_request.assert_called_once_with(
            [request], max_wait_time=consumer.fetch_max_wait_time,
            min_bytes=consumer.fetch_min_bytes)
        # create & deliver the response
        messages = [
            create_message(b"v1", b"k1"),
            create_message(b"v2", b"k2"),
        ]
        message_set = KafkaCodec._encode_message_set(messages, offset)
        message_iter = KafkaCodec._decode_message_set_iter(message_set)
        responses = [FetchResponse(topic, part, KAFKA_SUCCESS, 99,
                                   message_iter)]
        reqs_ds[0].callback(responses)
        # Make sure the processor was called
        self.assertEqual(proc_d, consumer._processor_d)
        # While the consumer is waiting on the processor_d, shut it down
        shutdown_d = consumer.shutdown()
        # Ensure the processor deferred wasn't cancelled & consumer not stopped
        self.assertFalse(proc_d.called)
        self.assertNoResult(start_d)
        self.assertFalse(shutdown_d.called)
        # While the consumer is waiting for the processor to complete, call
        # shutdown again and assert it raises a RestopError
        shutdown_d_2 = consumer.shutdown()
        the_fail = self.failureResultOf(shutdown_d_2, RestopError)
        self.assertEqual(the_fail.value.args, ("Shutdown called more than once.",))
        # Complete the shutdown.
        proc_d.callback(None)
        commit_d[0].callback(consumer._last_processed_offset)
        # Ensure the stop (start_d) was signaled with success
        self.assertEqual(self.successResultOf(start_d), (6, 6))
        # Ensure the shutdown was signaled as a callback, not errback
        self.assertEqual(self.successResultOf(shutdown_d), (6, 6))

    def test_consumer_shutdown_when_not_started(self):
        """
        Test the consumer shutdown when the consumer was never started
        """
        clock = MemoryReactorClock()
        mockclient = Mock(reactor=clock)
        mockproc = Mock()
        consumer = Consumer(mockclient, 'cswns', 1, mockproc)
        shutdown_d = consumer.shutdown()
        the_fail = self.failureResultOf(shutdown_d, RestopError)
        self.assertEqual(
            the_fail.value.args,
            ("Shutdown called on non-running consumer",))

    def test_consumer_commit_with_retrieved_offset(self):
        """
        Test that the consumer properly handles a commit operation from
        the processor function before deferred fires, after having retrieved
        committed offsets from Kafka. This tests that a bug which
        existed previously (<=v2.6.0) is fixed.
        """
        offset = 1234  # arbitrary, offset committed on topic
        fetch_offset = offset + 1  # fetch at next offset after committed
        highwatermark = offset + 100  # last message in topic/part
        topic = 'topic_with_committed_offsets'
        part = 56
        offset_fetch_ds = [Deferred()]
        fetch_ds = [Deferred(), Deferred()]
        proc_ds = [Deferred(), Deferred()]
        clock = MemoryReactorClock()
        mockclient = Mock(reactor=clock)
        mockclient.send_offset_fetch_request.side_effect = offset_fetch_ds
        mockclient.send_fetch_request.side_effect = fetch_ds
        the_processor = Mock()
        the_processor.side_effect = proc_ds
        consumer = Consumer(mockclient, topic, part, the_processor,
                            consumer_group="myGroup",
                            auto_commit_every_n=0,
                            auto_commit_every_ms=0)
        start_d = consumer.start(OFFSET_COMMITTED)
        # Make sure request was made
        request = OffsetFetchRequest(topic, part)
        mockclient.send_offset_fetch_request.assert_called_once_with('myGroup', [request])
        # Deliver the response
        responses = [OffsetFetchResponse(topic, part, offset, b"METADATA",
                                         KAFKA_SUCCESS)]
        offset_fetch_ds[0].callback(responses)
        self.assertEqual(fetch_offset, consumer._fetch_offset)
        # Check that the message fetch was started
        request = FetchRequest(topic, part, fetch_offset, consumer.buffer_size)
        mockclient.send_fetch_request.assert_called_once_with(
            [request], max_wait_time=consumer.fetch_max_wait_time,
            min_bytes=consumer.fetch_min_bytes)
        # Fake the fetch response to trigger the processor call
        # create & deliver the response
        messages = [create_message(b"v1", b"k1")]
        message_set = KafkaCodec._encode_message_set(messages, fetch_offset)
        message_iter = KafkaCodec._decode_message_set_iter(message_set)
        fetch_responses = [FetchResponse(topic, part, KAFKA_SUCCESS,
                                         highwatermark, message_iter)]
        fetch_ds[0].callback(fetch_responses)
        # Check that the processor function was properly called
        log.debug("MockClient Calls: %r ", mockclient.mock_calls)
        the_processor.assert_called_once_with(
            consumer,
            [SourcedMessage(topic, part, fetch_offset, messages[0])])
        # Attempt to commit offsets
        commit_d = consumer.commit()
        # the commit call should have short-circuited due to lack of
        # processing anything up to now.
        self.assertEqual(self.successResultOf(commit_d), 1234)
        self.assertFalse(mockclient.send_offset_commit_request.called)
        # Stop the consumer to cleanup any outstanding operations
        consumer.stop()
        self.assertEqual(self.successResultOf(start_d), (None, 1234))

    def test_consumer_consume_committed_no_offset_stored(self):
        """
        Test that when a consumer is started from OFFSET_COMMITTED and there
        is no committed offset that the fetch request is for OFFSET_EARLIEST,
        not 0 or any other offset

        https://github.com/ciena/afkak/issues/13
        """
        topic = u'notCommittedTopic'
        part = 0
        offset = 20170912
        group = u"aGroup"
        reqs_ds = [Deferred(), Deferred(), Deferred()]
        clock = MemoryReactorClock()
        mockclient = Mock(reactor=clock)
        mockclient.send_offset_fetch_request.return_value = reqs_ds[0]
        mockclient.send_offset_request.return_value = reqs_ds[1]
        mockclient.send_fetch_request.return_value = reqs_ds[2]
        consumer = Consumer(mockclient, topic, part, Mock(),
                            consumer_group=group)
        d = consumer.start(OFFSET_COMMITTED)
        # Make sure request for committed offset was made
        request = OffsetFetchRequest(topic, part)
        mockclient.send_offset_fetch_request.assert_called_once_with(group, [request])
        # Deliver the response. -1 offset, empty metadata
        responses = [OffsetFetchResponse(topic, part, -1, "", KAFKA_SUCCESS)]
        reqs_ds[0].callback(responses)
        self.assertEqual(OFFSET_EARLIEST, consumer._fetch_offset)
        # Make sure request for OFFSET_EARLIEST was made
        request = OffsetRequest(topic, part, OFFSET_EARLIEST, 1)
        mockclient.send_offset_request.assert_called_once_with([request])
        # Deliver the response. -1 offset, empty metadata
        responses = [OffsetResponse(topic, part, KAFKA_SUCCESS, [offset])]
        reqs_ds[1].callback(responses)
        self.assertEqual(offset, consumer._fetch_offset)
        # Check that the message fetch was started
        request = FetchRequest(topic, part, offset, consumer.buffer_size)
        mockclient.send_fetch_request.assert_called_once_with(
            [request], max_wait_time=consumer.fetch_max_wait_time,
            min_bytes=consumer.fetch_min_bytes)
        # Stop the consumer to cleanup any outstanding operations
        consumer.stop()
        self.assertEqual(self.successResultOf(d), (None, None))

    def test_consumer_process_messages_should_exit_when_no_messages_left(self):
        client = Mock()
        a_partition = 9
        a_processor = Mock()
        a_consumer_group = 'My Consumer Group'

        consumer = Consumer(
            client, 'a_topic', a_partition, a_processor, a_consumer_group,
        )

        self.assertIsNone(consumer._process_messages([]))

    def test_consumer_process_messages_should_notify_msg_block_when_no_messages_left(self):
        client = Mock()
        a_partition = 9
        a_processor = Mock()
        a_consumer_group = 'My Consumer Group'

        consumer = Consumer(
            client, 'a_topic', a_partition, a_processor, a_consumer_group,
        )
        d = consumer._msg_block_d = Deferred()
        consumer._process_messages([])
        self.assertTrue(self.successResultOf(d))<|MERGE_RESOLUTION|>--- conflicted
+++ resolved
@@ -1,10 +1,6 @@
 # -*- coding: utf-8 -*-
 # Copyright 2015 Cyan, Inc.
-<<<<<<< HEAD
-# Copyright 2017, 2018 Ciena Corporation
-=======
 # Copyright 2017, 2018, 2019 Ciena Corporation
->>>>>>> 61968e29
 #
 # Licensed under the Apache License, Version 2.0 (the "License");
 # you may not use this file except in compliance with the License.
@@ -20,12 +16,11 @@
 
 import logging
 
+from mock import ANY, Mock, call, patch
 from twisted.internet.defer import CancelledError, Deferred, fail
 from twisted.python.failure import Failure
 from twisted.test.proto_helpers import MemoryReactorClock
 from twisted.trial import unittest
-
-from mock import ANY, Mock, call, patch
 
 from .. import consumer as kconsumer  # for patching
 from ..common import (
