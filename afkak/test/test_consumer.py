# -*- coding: utf-8 -*-
# Copyright 2015 Cyan, Inc.
# Copyright 2017, 2018, 2019 Ciena Corporation
#
# Licensed under the Apache License, Version 2.0 (the "License");
# you may not use this file except in compliance with the License.
# You may obtain a copy of the License at
#
#     http://www.apache.org/licenses/LICENSE-2.0
#
# Unless required by applicable law or agreed to in writing, software
# distributed under the License is distributed on an "AS IS" BASIS,
# WITHOUT WARRANTIES OR CONDITIONS OF ANY KIND, either express or implied.
# See the License for the specific language governing permissions and
# limitations under the License.

import logging

from mock import ANY, Mock, call, patch
from twisted.internet.defer import CancelledError, Deferred, fail
from twisted.python.failure import Failure
from twisted.test.proto_helpers import MemoryReactorClock
from twisted.trial import unittest

from .. import consumer as kconsumer  # for patching
from ..common import (
    KAFKA_SUCCESS, OFFSET_COMMITTED, OFFSET_EARLIEST, OFFSET_LATEST,
    TIMESTAMP_INVALID, ConsumerFetchSizeTooSmall, FetchRequest, FetchResponse,
    InvalidConsumerGroupError, KafkaUnavailableError, Message,
    OffsetCommitRequest, OffsetCommitResponse, OffsetFetchRequest,
    OffsetFetchResponse, OffsetOutOfRangeError, OffsetRequest, OffsetResponse,
    OperationInProgress, RestartError, RestopError, SourcedMessage,
    UnknownError,
)
from ..consumer import FETCH_BUFFER_SIZE_BYTES, Consumer
from ..kafkacodec import KafkaCodec, create_message
from .logtools import capture_logging

log = logging.getLogger(__name__)


class TestAfkakConsumer(unittest.SynchronousTestCase):
    maxDiff = None

    def test_consumer_non_integer_partitions(self):
        with self.assertRaises(ValueError):
            Consumer(Mock(), 'topic', '0', Mock())

    def test_consumer_non_integer_commit_every_n(self):
        with self.assertRaises(ValueError):
            Consumer(
                Mock(reactor=MemoryReactorClock()), 'topic', 0, Mock(),
                consumer_group='test_consumer_non_integer_commit_every_n',
                auto_commit_every_n=3.5,
            )

    def test_consumer_negative_commit_every_n(self):
        with self.assertRaises(ValueError):
            Consumer(
                Mock(reactor=MemoryReactorClock()), 'topic', 0, Mock(),
                consumer_group='test_consumer_negative_commit_every_n',
                auto_commit_every_n=-300,
            )

    def test_consumer_non_integer_commit_every_ms(self):
        with self.assertRaises(ValueError):
            Consumer(
                Mock(), 'topic', 0, Mock(),
                consumer_group='test_consumer_non_integer_commit_every_ms',
                auto_commit_every_ms=3.5,
            )

    def test_consumer_negative_commit_every_ms(self):
        with self.assertRaises(ValueError):
            Consumer(
                Mock(), 'topic', 0, Mock(),
                consumer_group='test_consumer_negative_commit_every_ms',
                auto_commit_every_ms=-20,
            )

    def test_consumer_non_integer_retry_max_attempts(self):
        with self.assertRaises(ValueError):
            Consumer(
                Mock(), 'topic', 0, Mock(),
                consumer_group='test_consumer_non_integer_retry_max_attempts',
                request_retry_max_attempts=20.3,
            )

    def test_consumer_negative_retry_max_attempts(self):
        with self.assertRaises(ValueError):
            Consumer(
                Mock(), 'topic', 0, Mock(),
                consumer_group='test_consumer_negative_retry_max_attempts',
                request_retry_max_attempts=-20,
            )

    def test_consumer_non_str_auto_offset_reset(self):
        with self.assertRaises(ValueError):
            Consumer(
                Mock(), 'topic', 0, Mock(),
                consumer_group='test_consumer_non_str_auto_offset_reset',
                auto_offset_reset=111,
            )

    def test_consumer_str_not_expected(self):
        with self.assertRaises(ValueError):
            Consumer(
                Mock(), 'topic', 0, Mock(),
                consumer_group='test_consumer_str_not_expected',
                auto_offset_reset="not_expected",
            )

    def test_consumer_init(self):
        client = Mock(reactor=MemoryReactorClock())
        partition = 9
        processor = Mock()
        consumer_group = 'My Consumer Group'
        consumer_metadata = b'My Commit Metadata'
        auto_commit_msgs = 24
        auto_commit_time = 60000

        Consumer(
            client, 'tTopic', partition, processor, consumer_group,
            consumer_metadata, auto_commit_msgs, auto_commit_time,
            4096, 1000, 256 * 1024, 8 * 1024 * 1024, 1.0, 30,
        )

    def test_consumer_buffer_size_err(self):
        with self.assertRaises(ValueError):
            Consumer(None, 'Grues', 99, Mock(), buffer_size=8192,
                     max_buffer_size=4096)

    def test_consumer_auto_commit_parms_err(self):
        with self.assertRaises(ValueError):
            Consumer(None, 'Agnot', 500, Mock(), auto_commit_every_ms=8192)

    def test_consumer_repr(self):
        mockClient = Mock(reactor=MemoryReactorClock())
        processor = '<function consume_msgs() at 0x12345678>'
        consumer = Consumer(mockClient, 'Grues', 99, processor)
        self.assertEqual((
            '<Consumer [initialized] topic=Grues, partition=99, '
            'processor=<function consume_msgs() at 0x12345678>>'
        ), repr(consumer))

    def test_consumer_start_offset(self):
        clock = MemoryReactorClock()
        mockclient = Mock(reactor=clock)
        consumer = Consumer(mockclient, u'offset22Topic', 18, Mock())
        d = consumer.start(22)
        request = FetchRequest('offset22Topic', 18, 22, consumer.buffer_size)
        mockclient.send_fetch_request.assert_called_once_with(
            [request], max_wait_time=consumer.fetch_max_wait_time,
            min_bytes=consumer.fetch_min_bytes)
        consumer.stop()
        self.assertEqual(self.successResultOf(d), (None, None))

    def test_consumer_start_earliest(self):
        clock = MemoryReactorClock()
        mockclient = Mock(reactor=clock)
        consumer = Consumer(mockclient, 'earliestTopic', 9, Mock())
        d = consumer.start(OFFSET_EARLIEST)
        request = OffsetRequest(u'earliestTopic', 9, OFFSET_EARLIEST, 1)
        mockclient.send_offset_request.assert_called_once_with([request])
        consumer.stop()
        self.assertEqual(self.successResultOf(d), (None, None))

    def test_consumer_start_latest(self):
        offset = 2346  # arbitrary
        topic = 'latestTopic'
        part = 10
        reqs_ds = [Deferred(), Deferred()]
        clock = MemoryReactorClock()
        mockclient = Mock(reactor=clock)
        mockclient.send_offset_request.return_value = reqs_ds[0]
        mockclient.send_offset_fetch_request.return_value = reqs_ds[1]
        consumer = Consumer(mockclient, topic, part, Mock())
        d = consumer.start(OFFSET_LATEST)
        # Make sure request was made
        request = OffsetRequest(topic, part, OFFSET_LATEST, 1)
        mockclient.send_offset_request.assert_called_once_with([request])
        # Deliver the responses
        responses = [OffsetResponse(topic, part, KAFKA_SUCCESS, [offset])]
        reqs_ds[0].callback(responses)
        self.assertEqual(offset, consumer._fetch_offset)
        # Check that the message fetch was started
        request = FetchRequest(topic, part, offset, consumer.buffer_size)
        mockclient.send_fetch_request.assert_called_once_with(
            [request], max_wait_time=consumer.fetch_max_wait_time,
            min_bytes=consumer.fetch_min_bytes)
        # Stop the consumer to cleanup any outstanding operations
        consumer.stop()
        self.assertEqual(self.successResultOf(d), (None, None))

    def test_consumer_start_committed(self):
        offset = 2996  # arbitrary, offset we're committing
        fetch_offset = offset + 1  # fetch at next offset after committed
        topic = u'committedTopic'
        part = 23
        reqs_ds = [Deferred(), Deferred()]
        clock = MemoryReactorClock()
        mockclient = Mock(reactor=clock)
        mockclient.send_offset_fetch_request.return_value = reqs_ds[0]
        mockclient.send_fetch_request.return_value = reqs_ds[1]
        consumer = Consumer(mockclient, topic, part, Mock(),
                            consumer_group=u"myGroup")
        d = consumer.start(OFFSET_COMMITTED)
        # Make sure request was made
        request = OffsetFetchRequest(topic, part)
        mockclient.send_offset_fetch_request.assert_called_once_with(
            'myGroup', [request])
        # Deliver the response
        responses = [OffsetFetchResponse(topic, part, offset, b"METADATA",
                                         KAFKA_SUCCESS)]
        reqs_ds[0].callback(responses)
        self.assertEqual(fetch_offset, consumer._fetch_offset)
        # Check that the message fetch was started
        request = FetchRequest(topic, part, fetch_offset, consumer.buffer_size)
        mockclient.send_fetch_request.assert_called_once_with(
            [request], max_wait_time=consumer.fetch_max_wait_time,
            min_bytes=consumer.fetch_min_bytes)
        # Stop the consumer to cleanup any outstanding operations
        consumer.stop()
        self.assertEqual(self.successResultOf(d), (None, 2996))

    def test_consumer_start_committed_bad_group(self):
        clock = MemoryReactorClock()
        mockclient = Mock(reactor=clock)
        consumer = Consumer(mockclient, 'committedTopic', 11, Mock())
        d = consumer.start(OFFSET_COMMITTED)
        self.assertFalse(mockclient.called)
        self.failureResultOf(d, InvalidConsumerGroupError)

    def test_consumer_commit_bad_group(self):
        clock = MemoryReactorClock()
        mockclient = Mock(reactor=clock)
        consumer = Consumer(mockclient, 'committedTopic', 11, Mock())
        d = consumer.commit()
        self.assertFalse(mockclient.called)
        self.failureResultOf(d, InvalidConsumerGroupError)

    def test_consumer_commit_no_progress(self):
        clock = MemoryReactorClock()
        mockclient = Mock(reactor=clock)
        consumer = Consumer(mockclient, 'committedTopic', 11, Mock(), 'cGroup')
        d = consumer.commit()
        self.assertFalse(mockclient.called)
        self.assertEqual(self.successResultOf(d), None)

    def test_consumer_commit_with_progress(self):
        clock = MemoryReactorClock()
        mockclient = Mock(reactor=clock)
        return_value = Deferred()
        mockclient.send_offset_commit_request.return_value = return_value
        the_group = 'Band on the Run'
        the_topic = 'test_consumer_commit_with_progress_topic'
        the_part = 1134
        the_offset = 4269
        the_request = OffsetCommitRequest(
            the_topic, the_part, the_offset, TIMESTAMP_INVALID, None)
        # Create a consumer and muck with the state a bit...
        consumer = Consumer(mockclient, the_topic, the_part, Mock(), the_group)
        consumer._last_processed_offset = the_offset  # Fake processed msgs
        consumer._commit_looper = Mock()  # Mock a looping call to test reset
        d = consumer.commit()
        mockclient.send_offset_commit_request.assert_called_once_with(
            the_group, [the_request], consumer_id='', group_generation_id=-1)
        consumer._commit_looper.reset.assert_called_once_with()
        self.assertNoResult(d)

    def test_consumer_commit_during_commit(self):
        clock = MemoryReactorClock()
        mockclient = Mock(reactor=clock)
        return_value = Deferred()
        mockclient.send_offset_commit_request.return_value = return_value
        the_group = 'The Cure'
        the_topic = 'test_consumer_commit_during_commit_topic'
        the_part = 1
        the_offset = 28616
        the_request = OffsetCommitRequest(
            the_topic, the_part, the_offset, TIMESTAMP_INVALID, None)
        # Create a consumer and muck with the state a bit...
        consumer = Consumer(mockclient, the_topic, the_part, Mock(), the_group)
        consumer._last_processed_offset = the_offset  # Fake processed msgs
        consumer._commit_looper = Mock()  # Mock a looping call to test reset
        d1 = consumer.commit()
        mockclient.send_offset_commit_request.assert_called_once_with(
            the_group, [the_request], consumer_id='', group_generation_id=-1)
        consumer._commit_looper.reset.assert_called_once_with()
        self.assertFalse(d1.called)
        d2 = consumer.commit()
        self.failureResultOf(d2, OperationInProgress)

    def test_consumer_auto_commit_by_msgs(self):
        clock = MemoryReactorClock()
        mockclient = Mock(reactor=clock)
        client_requests = [Deferred(), Deferred()]
        mockclient.send_fetch_request.return_value = client_requests[0]
        mockclient.send_offset_commit_request.return_value = client_requests[1]
        the_group = u'Horse with no name'
        the_topic = 'test_consumer_auto_commit_by_msgs'
        the_part = 1341
        the_offset = 2694
        the_processor = Mock()
        proc_deferreds = [Deferred(), Deferred(), Deferred(), Deferred(),
                          Deferred(), Deferred()]
        the_processor.side_effect = proc_deferreds
        # Create a consumer and start it at offset 0
        consumer = Consumer(mockclient, the_topic, the_part,
                            the_processor, the_group, auto_commit_every_n=1,
                            auto_commit_every_ms=0)  # No auto_commit by time
        start_d = consumer.start(the_offset)
        # Fire a response to the fetch request
        messages = [create_message(m) for m in [b"msg1", b"hi", b"boo", b"foo", b"fun"]]
        message_set = KafkaCodec._encode_message_set(messages, the_offset)
        message_iter = KafkaCodec._decode_message_set_iter(message_set)
        responses = [FetchResponse(the_topic, the_part, KAFKA_SUCCESS, 486,
                                   message_iter)]
        client_requests[0].callback(responses)
        # Batch of messages delivered, expect the_processor to have been called
        the_processor.assert_called_once_with(
            consumer,
            [SourcedMessage(the_topic, the_part, the_offset, messages[0])])
        # Finish the processing of the processor
        proc_deferreds[0].callback(True)
        # Expect a commit request
        the_request = OffsetCommitRequest(
            the_topic, the_part, the_offset, TIMESTAMP_INVALID, None)
        mockclient.send_offset_commit_request.assert_called_once_with(
            the_group, [the_request], consumer_id='', group_generation_id=-1)
        # 'Send' the commit response
        commit_response = [
            OffsetCommitResponse(the_topic, the_part, KAFKA_SUCCESS),
        ]
        client_requests[1].callback(commit_response)

        # Stop the consumer to cleanup any outstanding operations
        self.assertNoResult(start_d)
        last_processed = consumer.stop()
        self.assertEqual(self.successResultOf(start_d), (the_offset, the_offset))
        self.assertEqual(last_processed, (the_offset, the_offset))

    def test_consumer_commit_retry(self):
        mockclient = Mock(reactor=MemoryReactorClock())
        commit_ds = [fail(KafkaUnavailableError()), Deferred()]
        mockclient.send_offset_commit_request.side_effect = commit_ds
        the_group = 'Sade'
        the_topic = u'test_consumer_commit_retry'
        the_part = 19
        the_offset = 5431
        the_request = OffsetCommitRequest(
            the_topic, the_part, the_offset, TIMESTAMP_INVALID, None)
        # Create a consumer and muck with the state a bit...
        consumer = Consumer(mockclient, the_topic, the_part, Mock(), the_group)
        consumer._last_processed_offset = the_offset  # Fake processed msgs
        d = consumer.commit()
        mockclient.send_offset_commit_request.assert_called_once_with(
            the_group, [the_request], consumer_id='', group_generation_id=-1)
        mockclient.reactor.advance(consumer.retry_max_delay)
        the_call = call(the_group, [the_request], consumer_id='', group_generation_id=-1)
        expected_calls = [the_call, the_call]
        self.assertEqual(mockclient.send_offset_commit_request.mock_calls,
                         expected_calls)
        commit_response = [OffsetCommitResponse(
            the_topic, the_part, KAFKA_SUCCESS)]
        self.assertFalse(d.called)
        commit_ds[1].callback(commit_response)
        self.assertTrue(d.called)

    def test_consumer_auto_commit_fail_errbacks_start_d(self):
        """
        A failure to auto-commit is reported on the Deferred returned by `start()`.
        """
        mockclient = Mock(reactor=MemoryReactorClock())
        the_group = u'The Clash'
        the_topic = 'test_consumer_auto_commit_fail_errbacks_start_d'
        the_part = 20
        the_offset = 989
        the_request = OffsetCommitRequest(the_topic, the_part, the_offset, TIMESTAMP_INVALID, None)
        # Make the commit fail with something that won't be retried
        the_fail = Failure(ValueError(the_topic))
        fetch_d = Deferred()
        mockclient.send_offset_commit_request.return_value = fail(the_fail)
        mockclient.send_fetch_request.return_value = fetch_d
        # Create a consumer and muck with the state a bit...
        consumer = Consumer(mockclient, the_topic, the_part, Mock(), the_group)
        consumer._last_processed_offset = the_offset  # Fake processed msgs
        # Start the consumer
        start_d = consumer.start(0)
        # fake an _commit_looper call
        consumer._auto_commit()
        # Make sure it tried to commit
        mockclient.send_offset_commit_request.assert_called_once_with(
            the_group, [the_request], consumer_id='', group_generation_id=-1)
        # Make sure the start_d was errback'd
        self.assertEqual(self.failureResultOf(start_d, ValueError), the_fail)
        # Clean up
        consumer.stop()

    def test_consumer_commit_retry_to_failure(self):
        """
        The consumer eventually gives up trying to commit offsets when the
        retry count is exhausted.
        """

        def make_fail(*_, **__):
            return fail(KafkaUnavailableError('commit_retry_to_failure'))

        commit_attempts = 12  # gets us two warnings
        clock = MemoryReactorClock()
        mockclient = Mock(reactor=clock)
        mockclient.send_offset_commit_request.side_effect = make_fail

        the_group = 'TearsForFears'
        the_topic = 'test_consumer_commit_retry_to_failure'
        the_part = 1
        the_offset = 4513
        the_request = OffsetCommitRequest(
            the_topic, the_part, the_offset, TIMESTAMP_INVALID, None)

        # Create a consumer and muck with the state a bit...
        # Also setup the retry timing to give expected retries/log calls
        consumer = Consumer(
            mockclient, the_topic, the_part, Mock(), the_group,
            request_retry_init_delay=1.20205,
            request_retry_max_delay=4.0,
            request_retry_max_attempts=commit_attempts)
        consumer._last_processed_offset = the_offset  # Fake processed msgs
        commit_d = consumer.commit()
        with capture_logging(kconsumer.log) as records:
            while not commit_d.called:
                clock.advance(consumer.retry_max_delay)

        # At least one warning was logged.
        self.assertIn("WARNING", [r.levelname for r in records])

        # Make sure we retried the request the proper number of times
        the_call = call(the_group, [the_request], consumer_id='', group_generation_id=-1)
        expected_calls = [the_call] * commit_attempts
        self.assertEqual(mockclient.send_offset_commit_request.mock_calls,
                         expected_calls)

        self.failureResultOf(commit_d, KafkaUnavailableError)

    def test_consumer_start_twice(self):
        clock = MemoryReactorClock()
        mockclient = Mock(reactor=clock)
        consumer = Consumer(mockclient, 'twice_start', 12, Mock())
        consumer.start(0)
        self.assertRaises(RestartError, consumer.start, 0)

    def test_consumer_stop_during_offset(self):
        topic = 'stop_during_offset'
        part = 101
        reqs_ds = [Deferred()]
        clock = MemoryReactorClock()
        mockclient = Mock(reactor=clock)
        mockclient.send_offset_request.return_value = reqs_ds[0]
        consumer = Consumer(mockclient, topic, part, Mock())
        d = consumer.start(OFFSET_LATEST)
        # Make sure request was made
        request = OffsetRequest(topic, part, OFFSET_LATEST, 1)
        mockclient.send_offset_request.assert_called_once_with([request])
        # Stop the consumer to cleanup any outstanding operations
        consumer.stop()
        self.assertEqual(self.successResultOf(d), (None, None))

    def test_consumer_stop_before_fetch_response(self):
        """test_consumer_stop_before_fetch_response

        BPPF-472: Consumer would enter a tight-loop, blocking reactor by
        continuous, recursive adding of `_handle_fetch_response` from
        within it. This was due to the `self._msg_block_d` being
        cancelled, but not cleared.  This test ensures that if
        `_handle_fetch_response` is entered after the consumer has been
        stopped, that this recursive infinite loop does not occur.
        """
        def processor(consumer, messages):
            # Stop the consumer.
            consumer.stop()

        def make_response(s_id):
            # Create a response to the fetch request
            messages = [create_message(u"msg{}".format(n).encode('ascii'))
                        for n in range(s_id, s_id + 4)]
            message_set = KafkaCodec._encode_message_set(messages, offset)
            message_iter = KafkaCodec._decode_message_set_iter(message_set)
            return [FetchResponse(
                topic, part, KAFKA_SUCCESS, 486, message_iter)]

        topic = 'test_consumer_stop_before_fetch_response'
        part = 201
        offset = 44
        req_ds = [Deferred(), Deferred()]
        clock = MemoryReactorClock()
        mockclient = Mock(reactor=clock)
        mockclient.send_fetch_request.side_effect = req_ds
        consumer = Consumer(mockclient, topic, part, processor)
        start_d = consumer.start(offset)
        # Make sure request was made
        request = FetchRequest(topic, part, offset, consumer.buffer_size)
        mockclient.send_fetch_request.assert_called_once_with(
            [request], max_wait_time=consumer.fetch_max_wait_time,
            min_bytes=consumer.fetch_min_bytes)
        # Fire a response to the fetch request
        req_ds[0].callback(make_response(offset))
        self.assertEqual(self.successResultOf(start_d), (None, None))
        clock.advance(consumer.retry_max_delay)
        expected_calls = [
            call([request], max_wait_time=consumer.fetch_max_wait_time,
                 min_bytes=consumer.fetch_min_bytes)]  # Unfixed code makes 2nd req.
        self.assertEqual(mockclient.send_fetch_request.mock_calls,
                         expected_calls)
        req_ds[1].callback(make_response(offset + 4))  # Unfixed code hangs here

    def test_consumer_stop_during_fetch_retry(self):
        fetch_ds = [Deferred()]
        clock = MemoryReactorClock()
        mockclient = Mock(reactor=clock)
        mockclient.send_fetch_request.side_effect = fetch_ds
        consumer = Consumer(mockclient, 'committedTopic', 11, "FakeProc",
                            consumer_group="myGroup")
        d = consumer.start(0)
        with patch.object(kconsumer, 'log') as klog:
            f = Failure(UnknownError())
            fetch_ds[0].errback(f)
            klog.debug.assert_called_once_with(
                "%r: Failure fetching messages from kafka: %r",
                consumer, f)
        consumer.stop()
        self.assertEqual(self.successResultOf(d), (None, None))

    def test_consumer_offset_fetch_retry_to_failure(self):
        """
        The consumer eventually gives up trying to load offsets.
        """

        def make_fail(*_, **__):
            return fail(KafkaUnavailableError('offset_fetch_retry_to_failure'))

        clock = MemoryReactorClock()
        mockclient = Mock(reactor=clock)
        the_processor = Mock()
        the_topic = 'test_consumer_offset_fetch_retry_to_failure_topic'
        the_part = 13
        fetch_offset = OFFSET_EARLIEST
        fetch_attempts = 100
        mockclient.send_offset_request.side_effect = make_fail
        consumer = Consumer(mockclient, the_topic, the_part, the_processor,
                            request_retry_max_attempts=fetch_attempts)
        request = OffsetRequest(the_topic, the_part, fetch_offset, 1)

        d = consumer.start(fetch_offset)
        while not d.called:
            clock.advance(consumer.retry_max_delay)

        self.failureResultOf(d, KafkaUnavailableError)
        offset_call = call([request])
        self.assertEqual(mockclient.send_offset_request.mock_calls,
                         [offset_call] * fetch_attempts)
        consumer.stop()

    def test_consumer_fetch_retry_to_failure(self):

        def make_fail(*_, **__):
            return fail(KafkaUnavailableError('fetch_retry_to_failure'))

        clock = MemoryReactorClock()
        mockclient = Mock(reactor=clock)
        the_processor = Mock()
        the_topic = 'test_consumer_fetch_retry_to_failure_topic'
        the_part = 12
        fetch_offset = 0
        fetch_attempts = 100
        mockclient.send_fetch_request.side_effect = make_fail
        consumer = Consumer(mockclient, the_topic, the_part, the_processor,
                            request_retry_max_attempts=fetch_attempts)
        request = FetchRequest(the_topic, the_part, fetch_offset,
                               consumer.buffer_size)

        d = consumer.start(fetch_offset)
        while not d.called:
            clock.advance(consumer.retry_max_delay)

        self.failureResultOf(d, KafkaUnavailableError)
        fetch_call = call(
            [request], max_wait_time=consumer.fetch_max_wait_time,
            min_bytes=consumer.fetch_min_bytes)
        self.assertEqual(mockclient.send_fetch_request.mock_calls,
                         [fetch_call] * fetch_attempts)
        consumer.stop()

    def test_consumer_stop_during_initial_proc_call(self):
        # processor's deferred
        proc_d = Deferred(Mock())
        pmock_errback = Mock()
        proc_d.addErrback(pmock_errback)
        proc_called = [False]

        def processor(consumer, msglist):
            proc_called[0] = True
            consumer.stop()
            return proc_d

        topic = u'proc_stop'
        part = 33
        offset = 67

        clock = MemoryReactorClock()
        mockclient = Mock(reactor=clock)
        fetch_ds = [Deferred(), Deferred()]
        mockclient.send_fetch_request.side_effect = fetch_ds
        consumer = Consumer(mockclient, topic, part, processor)
        start_d = consumer.start(offset)
        request = FetchRequest(topic, part, offset, consumer.buffer_size)
        mockclient.send_fetch_request.assert_called_once_with(
            [request], max_wait_time=consumer.fetch_max_wait_time,
            min_bytes=consumer.fetch_min_bytes)
        # create & deliver the response
        messages = [
            create_message(b"v9", b"k9"),
            create_message(b"v10", b"k10"),
        ]
        message_set = KafkaCodec._encode_message_set(messages, offset)
        message_iter = KafkaCodec._decode_message_set_iter(message_set)
        responses = [FetchResponse(topic, part, KAFKA_SUCCESS, 486,
                                   message_iter)]
        fetch_ds[0].callback(responses)
        # Make sure the processor was called
        self.assertTrue(proc_called[0])
        # Make sure the processor deferred was cancelled
        proc_d._canceller.assert_called_once_with(proc_d)
        # Make sure processor errback was called (canceller didn't callback)
        self.assertTrue(pmock_errback.called)

        # Make sure the start callback was called, and the errback wasn't
        self.assertEqual(self.successResultOf(start_d), (None, None))

    def test_consumer_stop_during_commit_retry(self):
        # setup a client which will return a message block in response to fetch
        # and just fail on the commit
        clock = MemoryReactorClock()
        mockclient = Mock(reactor=clock)
        mockclient.send_offset_commit_request.return_value = fail(
            KafkaUnavailableError())
        fetch_d = Deferred()
        mockclient.send_fetch_request.return_value = fetch_d
        the_group = u'Duran Duran'
        the_topic = u'test_consumer_stop_during_commit_retry'
        the_part = 11
        the_offset = 0
        the_highwater = 5
        # Create a consumer with autocommit disabled
        mock_proc = Mock()
        consumer = Consumer(
            mockclient, the_topic, the_part, mock_proc, the_group,
            auto_commit_every_n=0, auto_commit_every_ms=0)
        # Start the consumer at offset zero
        d = consumer.start(the_offset)

        # create & deliver the response
        messages = [create_message(b"aotearoa"), create_message(b"bikini")]
        message_set = KafkaCodec._encode_message_set(messages, the_offset)
        message_iter = KafkaCodec._decode_message_set_iter(message_set)
        responses = [FetchResponse(
            the_topic, the_part, KAFKA_SUCCESS, the_highwater, message_iter)]
        fetch_d.callback(responses)

        mock_proc.assert_called_once_with(
            consumer,
            [SourcedMessage(the_topic, 11, 0, Message(0, 0, None, b'aotearoa')),
             SourcedMessage(the_topic, 11, 1, Message(0, 0, None, b'bikini'))])

        commit_d = consumer.commit()
        self.assertNoResult(commit_d)

        consumer.stop()
        self.assertEqual(self.successResultOf(d), (1, None))
        # Now the commit_d should have been cancelled, check for the failure
        self.failureResultOf(commit_d, CancelledError)

    def test_consumer_stop_during_commit(self):
        # setup a client which will return a message block in response to fetch
        # and just fail on the commit
        clock = MemoryReactorClock()
        mockclient = Mock(reactor=clock)
        mockclient.send_offset_commit_request.return_value = Deferred()
        mockclient.send_fetch_request.return_value = Deferred()
        the_group = 'U2'
        the_topic = u'test_consumer_stop_during_commit'
        the_part = 11
        the_offset = 0
        # Create a consumer and muck with the state a bit...
        consumer = Consumer(mockclient, the_topic, the_part, Mock(), the_group,
                            auto_commit_every_ms=0)
        start_d = consumer.start(the_offset)
        consumer._last_processed_offset = the_offset  # Fake processed msgs

        # Start a commit, don't fire the deferred, assert there's no result
        commit_d = consumer.commit()
        self.assertNoResult(commit_d)
        self.assertEqual(consumer._commit_ds[0], commit_d)

        # Stop the consumer, assert the start_d fired, and commit_d errbacks
        consumer.stop()
        self.assertEqual(self.successResultOf(start_d), (0, None))
        self.failureResultOf(commit_d, CancelledError)

    def test_consumer_stop_not_started(self):
        mockclient = Mock(reactor=MemoryReactorClock())
        consumer = Consumer(mockclient, 'stop_no_start', 12, Mock())
        self.assertRaises(RestopError, consumer.stop)

    def test_consumer_processor_error(self):
        reqs_ds = [Deferred()]
        clock = MemoryReactorClock()
        mockclient = Mock(reactor=clock)
        proc_d = Deferred()

        topic = u'proc_error'
        part = 30
        offset = 38

        mockclient.send_fetch_request.side_effect = reqs_ds
<<<<<<< HEAD
        consumer = Consumer(
            mockclient, topic, part, lambda *args, **kwargs: proc_d)
=======
        consumer = Consumer(mockclient, topic, part, lambda *args, **kwargs: proc_d)
>>>>>>> d59fd043
        d = consumer.start(offset)
        request = FetchRequest(topic, part, offset, consumer.buffer_size)
        mockclient.send_fetch_request.assert_called_once_with(
            [request], max_wait_time=consumer.fetch_max_wait_time,
            min_bytes=consumer.fetch_min_bytes)
        # create & deliver the response
        messages = [
            create_message(b"v1", b"k1"),
            create_message(b"v2", b"k2"),
        ]
        message_set = KafkaCodec._encode_message_set(messages, offset)
        message_iter = KafkaCodec._decode_message_set_iter(message_set)
        responses = [FetchResponse(topic, part, KAFKA_SUCCESS, 99,
                                   message_iter)]
        reqs_ds[0].callback(responses)
        # Make sure the processor was called
        self.assertEqual(proc_d, consumer._processor_d)

        # Errback the processor deferred
        f = Failure(KeyError())  # Pick some random failure mode
        proc_d.errback(f)
        # Ensure the start() deferred was errback'd
        self.assertEqual(self.failureResultOf(d), f)

        consumer.stop()

    def test_consumer_error_during_offset(self):
        topic = 'error_during_offset'
        part = 991
        reqs_ds = [Deferred(), Deferred()]
        clock = MemoryReactorClock()
        mockclient = Mock(reactor=clock)
        mockclient.send_offset_request.side_effect = reqs_ds
        consumer = Consumer(mockclient, topic, part, Mock())
        d = consumer.start(OFFSET_LATEST)
        # Make sure request for offset was made
        request = OffsetRequest(topic, part, OFFSET_LATEST, 1)
        mockclient.send_offset_request.assert_called_once_with([request])
        # Errback the first request
        f = Failure(KafkaUnavailableError())  # Perhaps kafka wasn't up yet...
        with patch.object(kconsumer, 'log'):
            reqs_ds[0].errback(f)
        # Advance the clock to trigger the 2nd request
        clock.advance(consumer.retry_delay + 1)  # fire the callLater
        self.assertEqual(2, mockclient.send_offset_request.call_count)

        # Stop the consumer to cleanup any outstanding operations
        consumer.stop()
        self.assertEqual(self.successResultOf(d), (None, None))

    def test_consumer_offset_out_of_range_error_with_auto_reset_to_earliest(self):
        topic = 'offset_out_of_range_error'
        part = 911
        offset = 10000
        reqs_d = Deferred()
        mockclient = Mock()
        mockclient.send_fetch_request.return_value = reqs_d

        consumer = Consumer(mockclient, topic, part, Mock(), auto_offset_reset=OFFSET_EARLIEST)
        consumer.start(offset)

        self.assertIsNone(consumer._retry_call)
        fetch_request = FetchRequest(topic=topic, partition=part, offset=offset,
                                     max_bytes=FETCH_BUFFER_SIZE_BYTES)
        consumer.client.send_fetch_request.assert_called_once_with([fetch_request], max_wait_time=100, min_bytes=65536)

        f = Failure(OffsetOutOfRangeError())
        reqs_d.errback(f)

        self.assertEqual(consumer._fetch_offset, OFFSET_EARLIEST)
        self.assertIsNotNone(consumer._retry_call)

        earliest_offset_request = OffsetRequest(topic, part, OFFSET_EARLIEST, 1)

        with patch.object(kconsumer, 'log'):
            consumer._do_fetch()

        consumer.client.send_offset_request.assert_called_once_with([earliest_offset_request])

        consumer.stop()

    def test_consumer_offset_out_of_range_error_with_auto_reset_to_latest(self):
        topic = 'offset_out_of_range_error'
        part = 911
        offset = 10000
        reqs_d = Deferred()
        mockclient = Mock()
        mockclient.send_fetch_request.side_effect = reqs_d
        consumer = Consumer(mockclient, topic, part, Mock(), auto_offset_reset=OFFSET_LATEST)
        consumer.start(offset)

        self.assertIsNone(consumer._retry_call)
        fetch_request = FetchRequest(topic=topic, partition=part, offset=offset,
                                     max_bytes=FETCH_BUFFER_SIZE_BYTES)
        consumer.client.send_fetch_request.assert_called_once_with([fetch_request], max_wait_time=100, min_bytes=65536)

        f = Failure(OffsetOutOfRangeError())
        reqs_d.errback(f)

        self.assertEqual(consumer._fetch_offset, OFFSET_LATEST)
        self.assertIsNotNone(consumer._retry_call)

        latest_offset_request = OffsetRequest(topic, part, OFFSET_LATEST, 1)

        with patch.object(kconsumer, 'log'):
            consumer._do_fetch()

        consumer.client.send_offset_request.assert_called_once_with([latest_offset_request])

        consumer.stop()

    def test_consumer_offset_out_of_range_error_without_reset(self):
        topic = 'offset_out_of_range_error'
        part = 911
        offset = 10000
        fetch_ds = [Deferred()]
        clock = MemoryReactorClock()
        mockclient = Mock(reactor=clock)
        mockclient.send_fetch_request.side_effect = fetch_ds

        consumer = Consumer(mockclient, topic, part, Mock())
        d = consumer.start(offset)

        f = Failure(OffsetOutOfRangeError())
        fetch_ds[0].errback(f)

        self.assertEqual(self.failureResultOf(d), f)

        consumer.stop()

    def test_consumer_errors_during_offset(self):
        attempts = 5
        topic = 'all_errors_during_offset'
        part = 991
        clock = MemoryReactorClock()
        mockclient = Mock(reactor=clock)
        mockclient.send_offset_request.side_effect = Deferred
        # The request we expect...
        request = OffsetRequest(topic, part, OFFSET_EARLIEST, 1)
        # The error we'll return
        f = Failure(KafkaUnavailableError())  # Perhaps kafka wasn't up yet...

        consumer = Consumer(mockclient, topic, part, Mock(),
                            request_retry_max_attempts=attempts)
        d = consumer.start(OFFSET_EARLIEST)
        # Make sure request for offset was made with correct request
        mockclient.send_offset_request.assert_called_once_with([request])
        call_count = 0
        while not d.called:
            # Make sure more requests are made each time the timer expires
            call_count += 1
            self.assertEqual(call_count,
                             mockclient.send_offset_request.call_count)
            # Errback the request
            consumer._request_d.errback(f)
            # Advance the clock to trigger the next request
            clock.advance(consumer.retry_delay + 0.01)

        self.assertEqual(attempts, call_count)
        # Make sure the start() deferred was errbacked with the failure
        self.assertIs(f, self.failureResultOf(d))
        # Stop the consumer to cleanup any outstanding operations
        consumer.stop()

    def test_consumer_fetch_reply_during_processing(self):
        fetch_ds = [Deferred(), Deferred(), Deferred()]
        clock = MemoryReactorClock()
        mockclient = Mock(reactor=clock)
        proc_ds = [Deferred(), Deferred()]
        deferMaker = Mock()
        deferMaker.side_effect = proc_ds

        topic = 'repl_during_proc'
        part = 42
        offset = 1967

        mockclient.send_fetch_request.side_effect = fetch_ds
        consumer = Consumer(mockclient, topic, part, deferMaker)
        d = consumer.start(offset)
        messages = [create_message(b"v9", b"k9"), create_message(b"v10", b"k10")]

        # Return a message set starting 1 before the requested offest to
        # exercise the message-skipping code in Consumer._handle_fetch_response
        # which deals with the fact that Kafka can return messages with offests
        # less than requested due to messages being compressed as a set, and
        # the whole compressed set being returned together
        message_set = KafkaCodec._encode_message_set(messages, offset - 1)
        message_iter = KafkaCodec._decode_message_set_iter(message_set)
        responses = [FetchResponse(topic, part, KAFKA_SUCCESS, 486,
                                   message_iter)]
        with patch.object(kconsumer, 'log'):
            fetch_ds[0].callback(responses)
        # Make sure the processor was called
        self.assertEqual(proc_ds[0], consumer._processor_d)
        # Trigger another fetch
        clock.advance(0.01)
        # Make sure the consumer made a 2nd fetch request
        self.assertEqual(fetch_ds[1], consumer._request_d)
        # Make sure the consumer is still waiting on the 1st processor deferred
        self.assertEqual(proc_ds[0], consumer._processor_d)
        # Deliver the 2nd fetch result
        message_set = KafkaCodec._encode_message_set(messages, offset + 1)
        message_iter = KafkaCodec._decode_message_set_iter(message_set)
        responses = [FetchResponse(topic, part, KAFKA_SUCCESS, 486,
                                   message_iter)]
        fetch_ds[1].callback(responses)
        # Make sure the consumer is STILL waiting on the 1st processor deferred
        self.assertEqual(proc_ds[0], consumer._processor_d)
        # And is STILL waiting on the 2nd fetch reply
        self.assertEqual(fetch_ds[1], consumer._request_d)

        # Deliver the processing result
        proc_ds[0].callback(None)
        # Confirm the consumer is now waiting on the 2nd processor deferred,
        # and isn't waiting on any fetch result
        self.assertEqual(proc_ds[1], consumer._processor_d)
        self.assertEqual(None, consumer._request_d)

        # stop consumer to clean up
        consumer.stop()
        self.assertEqual(self.successResultOf(d), (1967, None))

    def test_consumer_fetch_large_message(self):
        topic = 'fetch_large_message'
        part = 676
        offset = 0
        mock_proc = Mock()
        clock = MemoryReactorClock()
        mockclient = Mock(reactor=clock)
        reqs_ds = [Deferred() for x in range(10)]
        mockclient.send_fetch_request.side_effect = reqs_ds

        consumer = Consumer(mockclient, topic, part, mock_proc)
        msg_size = consumer.buffer_size * 9
        messages = [create_message(b'*' * msg_size)]
        message_set = KafkaCodec._encode_message_set(messages, offset)
        d = consumer.start(offset)
        log.debug("Started Consumer: %r start_d: %r", consumer, d)

        # Ok, we deliver only part of the message_set, up to the size requested
        while not mock_proc.called:
            # Get the buffer size from the last call
            request = mockclient.send_fetch_request.call_args[0][0][0]
            log.debug("Got request: %r msg size: %d", request, msg_size)
            # Create a response only as large as the 'max_bytes' request param
            message_iter = KafkaCodec._decode_message_set_iter(
                message_set[0:request.max_bytes])
            responses = [FetchResponse(topic, part, KAFKA_SUCCESS, 486,
                                       message_iter)]
            log.debug("Calling _request_d: %r callback with: %r",
                      consumer._request_d, responses)
            consumer._request_d.callback(responses)
            # Advance the clock to trigger the next request
            clock.advance(0.1)

        consumer.stop()
        self.assertEqual(self.successResultOf(d), (0, None))

    def test_consumer_fetch_too_large_message(self):
        topic = 'fetch_too_large_message'
        part = 676
        offset = 0
        mock_proc = Mock()
        clock = MemoryReactorClock()
        mockclient = Mock(reactor=clock)
        reqs_ds = [Deferred() for x in range(10)]
        mockclient.send_fetch_request.side_effect = reqs_ds

        consumer = Consumer(mockclient, topic, part, mock_proc,
                            max_buffer_size=8 * FETCH_BUFFER_SIZE_BYTES)
        messages = [create_message(b'X' * (consumer.buffer_size * 9))]
        message_set = KafkaCodec._encode_message_set(messages, offset)
        d = consumer.start(offset)

        # Ok, we deliver only part of the message_set, up to the size requested
        while not d.called:
            # Get the buffer size from the last call
            request = mockclient.send_fetch_request.call_args[0][0][0]
            # Create a response only as large as the 'max_bytes' request param
            message_iter = KafkaCodec._decode_message_set_iter(
                message_set[0:request.max_bytes])
            responses = [FetchResponse(topic, part, KAFKA_SUCCESS, 486,
                                       message_iter)]
            with patch.object(kconsumer, 'log'):
                consumer._request_d.callback(responses)
            # Advance the clock to trigger the next request
            clock.advance(0.01)

        self.failureResultOf(d, ConsumerFetchSizeTooSmall)
        consumer.stop()

    def test_consumer_fetch_response_with_wrong_partition(self):
        topic = 'fetch_response_with_wrong_partition'
        part = 68
        offset = 0
        mock_proc = Mock()
        clock = MemoryReactorClock()
        mockclient = Mock(reactor=clock)
        reqs_ds = [Deferred(), Deferred()]
        mockclient.send_fetch_request.side_effect = reqs_ds

        consumer = Consumer(mockclient, topic, part, mock_proc)
        d = consumer.start(offset)

        # Make sure the consumer started
        request = FetchRequest(topic, part, offset, consumer.buffer_size)
        mockclient.send_fetch_request.assert_called_once_with(
            [request], max_wait_time=consumer.fetch_max_wait_time,
            min_bytes=consumer.fetch_min_bytes)
        self.assertEqual(consumer._request_d, reqs_ds[0])

        # create & deliver the responses
        messages = [create_message(b"v1", b"k1"), create_message(b"v2", b"k2")]
        message_set = KafkaCodec._encode_message_set(messages, offset)
        message_iter = KafkaCodec._decode_message_set_iter(message_set)
        bad_messages = [create_message(b'fetch_response_with_wrong_partition')]
        bad_message_set = KafkaCodec._encode_message_set(bad_messages, offset)
        bad_message_iter = KafkaCodec._decode_message_set_iter(bad_message_set)
        responses = [
            FetchResponse(topic, part + 1, KAFKA_SUCCESS, 99, bad_message_iter),
            FetchResponse(topic, part,     KAFKA_SUCCESS, 99, message_iter),
        ]
        with patch.object(kconsumer, 'log') as klog:
            reqs_ds[0].callback(responses)
            klog.warning.assert_called_once_with(
                '%r: Got response with partition: %r not our own: %r',
                consumer, part + 1, part)
        # Make sure the processor was called
        self.assertTrue(mock_proc.called)

        consumer.stop()
        self.assertEqual(self.successResultOf(d), (1, None))

    def test_consumer_do_fetch_not_reentrant(self):
        # This test is a bit of a hack to get coverage
        clock = MemoryReactorClock()
        mockclient = Mock(reactor=clock)
        consumer = Consumer(mockclient, 'do_fetch_not_reentrant', 8, Mock())
        d = consumer.start(0)
        request = FetchRequest('do_fetch_not_reentrant', 8, 0,
                               consumer.buffer_size)
        mockclient.send_fetch_request.assert_called_once_with(
            [request], max_wait_time=consumer.fetch_max_wait_time,
            min_bytes=consumer.fetch_min_bytes)

        # I think _do_fetch() cannot possibly (normally) be called when there's
        # an outstanding request, so force it
        with patch.object(kconsumer, 'log') as klog:
            consumer._do_fetch()
            klog.debug.assert_called_once_with(
                "_do_fetch: Outstanding request: %r", consumer._request_d)

        # And make sure no additional fetch request was made
        mockclient.send_fetch_request.assert_called_once_with(
            [request], max_wait_time=consumer.fetch_max_wait_time,
            min_bytes=consumer.fetch_min_bytes)
        # clean up
        consumer.stop()
        self.assertEqual(self.successResultOf(d), (None, None))

    def test_consumer_do_fetch_before_retry_call(self):
        # This test is a bit of a hack to get coverage
        clock = MemoryReactorClock()
        mockclient = Mock(reactor=clock)
        mockclient.send_fetch_request.return_value = Deferred()
        consumer = Consumer(mockclient, 'do_fetch_before_retry_call', 8,
                            Mock())
        d = consumer.start(0)
        request = FetchRequest('do_fetch_before_retry_call', 8, 0,
                               consumer.buffer_size)
        mockclient.send_fetch_request.assert_called_once_with(
            [request], max_wait_time=consumer.fetch_max_wait_time,
            min_bytes=consumer.fetch_min_bytes)
        # The error we'll return
        f = Failure(KafkaUnavailableError())  # Perhaps kafka wasn't up yet...

        # errback the request so the Consumer will create a _retry_call
        with patch.object(kconsumer, 'log'):
            consumer._request_d.errback(f)

        # I think _do_fetch() cannot possibly (normally) be called before the
        # retry_call fires, so force it
        with patch.object(kconsumer, 'log'):
            consumer._do_fetch()

        # clean up
        consumer.stop()
        self.assertEqual(self.successResultOf(d), (None, None))

    def test_consumer_autocommit_during_commit(self):
        clock = MemoryReactorClock()
        mockclient = Mock(reactor=clock)
        commit_ds = [Deferred(), Deferred()]
        mockclient.send_offset_commit_request.side_effect = commit_ds
        the_group = 'XTC'
        the_topic = 'test_consumer_autocommit_during_commit'
        the_part = 119
        the_offset = 2496
        the_request = OffsetCommitRequest(
            the_topic, the_part, the_offset, TIMESTAMP_INVALID, None)
        # Create a consumer and muck with the state a bit...
        consumer = Consumer(mockclient, the_topic, the_part, Mock(), the_group)
        consumer._last_processed_offset = the_offset  # Fake processed msgs
        consumer._commit_looper = Mock()  # Mock a looping call to test reset
        d = consumer.commit()
        mockclient.send_offset_commit_request.assert_called_once_with(
            the_group, [the_request], consumer_id='', group_generation_id=-1)
        consumer._commit_looper.reset.assert_called_once_with()
        # Fake start_d, then force an auto-commit
        consumer._start_d = True
        consumer._auto_commit()
        # Check that still only one commit request has been made
        mockclient.send_offset_commit_request.assert_called_once_with(
            the_group, [the_request], consumer_id='', group_generation_id=-1)
        mockclient.send_offset_commit_request.reset_mock()
        # bump the last_processed_offset
        consumer._last_processed_offset = the_offset + 1  # Fake processed msgs
        # callback the first commit deferred.
        commit_response = [
            OffsetCommitResponse(the_topic, the_part, KAFKA_SUCCESS),
        ]
        commit_ds[0].callback(commit_response)
        self.assertTrue(d.called)
        # Check that the second commit request has been made
        the_request = OffsetCommitRequest(
            the_topic, the_part, the_offset + 1, TIMESTAMP_INVALID, None)
        mockclient.send_offset_commit_request.assert_called_once_with(
            the_group, [the_request], consumer_id='', group_generation_id=-1)

    def test_consumer_unhandled_commit_failure(self):
        """test_consumer_unhandled_commit_failure
        Test that if the commit() call's returned deferred encounters non-kafka
        errors that the commit attempt will not be retried
        """
        the_group = 'Bangles'
        the_topic = 'test_consumer_unhandled_commit_failure'
        the_part = 6
        the_offset = 4513
        clock = MemoryReactorClock()
        mockclient = Mock(reactor=clock)
        # Make the commit throw an error that won't allow request to be retried
        the_fail = Failure(ValueError(
            "test_consumer_unhandled_commit_failure induced failure"))
        commit_ds = [fail(the_fail), Deferred()]
        mockclient.send_offset_commit_request.side_effect = commit_ds

        # Create a consumer and muck with the state a bit...
        consumer = Consumer(mockclient, the_topic, the_part, Mock(),
                            the_group)
        consumer._last_processed_offset = the_offset  # Fake processed msgs

        # Patch the consumer's log so we can make sure the failure is logged
        with patch.object(kconsumer, 'log') as klog:
            commit_d = consumer.commit()

        # Make sure send_commit_request was called once, and error was logged
        the_request = OffsetCommitRequest(
            the_topic, the_part, the_offset, TIMESTAMP_INVALID, None)
        mockclient.send_offset_commit_request.assert_called_once_with(
            the_group, [the_request], consumer_id='', group_generation_id=-1)
        klog.error.assert_called_once_with(
            'Unhandleable failure during commit attempt: %r\n\t%r',
            ANY, ANY)
        self.assertEqual(self.failureResultOf(commit_d, ValueError), the_fail)
        # Eat the error
        commit_d.addErrback(lambda _: None)

    def test_consumer_commit_timer_failed(self):
        """test_consumer_commit_timer_failed
        Test that the looping call is restarted when an error occurs
        Somewhat artificial test to confirm that when failures occur in
        consumer._auto_commit (which cause the looping call to terminate) that
        the looping call is restarted.
        """
        the_group = 'Alphaville'
        the_topic = u'test_consumer_commit_timer_failed'
        the_part = 5
        the_offset = 5431
        clock = MemoryReactorClock()
        mockclient = Mock(reactor=clock)
        fetch_ds = [Deferred(), Deferred()]
        mockclient.send_fetch_request.side_effect = fetch_ds
        # Make the commit throw an error that won't allow request to be retried
        the_error = ValueError(
            "test_consumer_commit_timer_failed induced failure")

        # Create a consumer and muck with the state a bit...
        consumer = Consumer(mockclient, the_topic, the_part, Mock(),
                            the_group)
        consumer._last_processed_offset = the_offset  # Fake processed msgs

        # Start the consumer (starts auto-commit clock)
        start_d = consumer.start(the_offset)
        # Patch the consumer's log so we can make sure the failure is logged
        with patch.object(kconsumer, 'log') as klog:
            # Advance the clock to trigger auto-commit
            with patch.object(consumer, 'commit', side_effect=the_error):
                clock.advance(consumer.auto_commit_every_s)
        klog.warning.assert_called_once_with(
            '_commit_timer_failed: uncaught error %r: %s in _auto_commit',
            ANY, ANY)

        # Check that the looping call was restarted
        self.assertTrue(consumer._commit_looper.running)

        consumer.stop()
        self.assertEqual(self.successResultOf(start_d), (the_offset, None))

    def test_consumer_send_timer_stopped_error(self):
        # Purely for coverage
        client = Mock(reactor=MemoryReactorClock())
        consumer = Consumer(client, 'topic', 5, Mock(), 'abba')
        consumer.start(0)
        with patch.object(kconsumer, 'log') as klog:
            consumer._commit_timer_stopped('Borg')
        klog.warning.assert_called_once_with(
            '_commit_timer_stopped with wrong timer:%s not:%s', 'Borg',
            consumer._commit_looper)
        consumer.stop()

    def test_consumer_send_commit_request_not_concurrent(self):
        # Purely for coverage: Force a call of _send_commit_request
        # in order to effect the raise of OperationInProgress
        client = Mock()
        consumer = Consumer(client, 'topic', 5, Mock(), 'The Call')
        # Mess with the state
        consumer._last_processed_offset = 1
        the_mock = Mock()
        consumer._commit_req = the_mock
        self.assertRaises(OperationInProgress, consumer.commit)

    def test_consumer_shutdown_nothing_processing_no_cgroup(self):
        """
        Test the consumer shutdown happy path when no messages are currently
        being processed by the processor function (while waiting on fetch req),
        and further that there's no consumer group, so no commit needed
        """
        clock = MemoryReactorClock()
        mockclient = Mock(reactor=clock)
        mockproc = Mock()
        consumer = Consumer(mockclient, 'snpncgTopic', 1, mockproc)
        start_d = consumer.start(1)
        # Ensure a fetch request was made
        request = FetchRequest('snpncgTopic', 1, 1, consumer.buffer_size)
        mockclient.send_fetch_request.assert_called_once_with(
            [request], max_wait_time=consumer.fetch_max_wait_time,
            min_bytes=consumer.fetch_min_bytes)
        # Shutdown the consumer
        shutdown_d = consumer.shutdown()
        # Ensure the stop was signaled
        self.assertEqual(self.successResultOf(start_d), (None, None))
        # Ensure the shutdown was signaled
        self.assertEqual(self.successResultOf(shutdown_d), (None, None))
        # Ensure the processor was never called
        self.assertFalse(mockproc.called)

    def test_consumer_shutdown_nothing_processing(self):
        """
        Test the consumer shutdown happy path when no messages are currently
        being processed by the processor function (while waiting on fetch req).
        """
        clock = MemoryReactorClock()
        mockclient = Mock(reactor=clock)
        mockproc = Mock()
        consumer = Consumer(mockclient, 'snpTopic', 1, mockproc, 'snpGroup')
        start_d = consumer.start(1)
        # Ensure a fetch request was made
        request = FetchRequest('snpTopic', 1, 1, consumer.buffer_size)
        mockclient.send_fetch_request.assert_called_once_with(
            [request], max_wait_time=consumer.fetch_max_wait_time,
            min_bytes=consumer.fetch_min_bytes)
        # Shutdown the consumer
        shutdown_d = consumer.shutdown()
        # Ensure the stop was signaled
        self.assertEqual(self.successResultOf(start_d), (None, None))
        # Ensure the shutdown was signaled
        self.assertEqual(self.successResultOf(shutdown_d), (None, None))
        # Ensure the processor was never called
        self.assertFalse(mockproc.called)

    def test_consumer_shutdown_processing(self):
        """test_consumer_shutdown_processing
        Test the consumer shutdown happy path when messages are currently
        being processed by the processor function.
        """
        reqs_ds = [Deferred(), Deferred()]
        commit_d = [Deferred()]
        clock = MemoryReactorClock()
        mockclient = Mock(reactor=clock)
        mockclient.send_fetch_request.side_effect = reqs_ds
        mockclient.send_offset_commit_request.side_effect = commit_d
        proc_d = Deferred()

        topic = 'tcsp'
        part = 2
        offset = 5

        consumer = Consumer(
            mockclient, topic, part, lambda *args, **kwargs: proc_d,
            'tcsp_group')
        start_d = consumer.start(offset)
        request = FetchRequest(topic, part, offset, consumer.buffer_size)
        mockclient.send_fetch_request.assert_called_once_with(
            [request], max_wait_time=consumer.fetch_max_wait_time,
            min_bytes=consumer.fetch_min_bytes)
        # create & deliver the response
        messages = [
            create_message(b"v1", b"k1"),
            create_message(b"v2", b"k2"),
        ]
        message_set = KafkaCodec._encode_message_set(messages, offset)
        message_iter = KafkaCodec._decode_message_set_iter(message_set)
        responses = [FetchResponse(topic, part, KAFKA_SUCCESS, 99,
                                   message_iter)]
        reqs_ds[0].callback(responses)
        # Make sure the processor was called
        self.assertEqual(proc_d, consumer._processor_d)
        # While the consumer is waiting on the processor_d, shut it down
        shutdown_d = consumer.shutdown()
        # Ensure the processor deferred wasn't cancelled & consumer not stopped
        self.assertFalse(proc_d.called)
        self.assertNoResult(start_d)
        # complete the processor and ensure shutdown completed
        proc_d.callback(None)
        # Indicate a successful commit
        commit_d[0].callback(consumer._last_processed_offset)
        # Ensure the stop was signaled
        self.assertEqual(self.successResultOf(start_d), (6, 6))
        # Ensure the shutdown was signaled
        self.assertEqual(self.successResultOf(shutdown_d), (6, 6))

    def test_consumer_shutdown_commit_in_progress(self):
        """test_consumer_shutdown_commit_in_progress
        Test the consumer shutdown when there is a commit already in process
        In the case that consumer.shutdown() is called and there is already a
        shutdown request in flight to Kafka, ensure that the shutdown is tied
        to the successful commit of the last processed offset.
        """
        reqs_ds = [Deferred(), Deferred()]
        commit_ds = [Deferred(), Deferred()]
        clock = MemoryReactorClock()
        mockclient = Mock(reactor=clock)
        mockclient.send_fetch_request.side_effect = reqs_ds
        mockclient.send_offset_commit_request.side_effect = commit_ds
        the_processor = Mock()
        proc_deferreds = [Deferred(), Deferred()]
        the_processor.side_effect = proc_deferreds

        topic = 'tcscip'
        part = 3
        offset = 6

        consumer = Consumer(
            mockclient, topic, part, the_processor, 'tcscip_group',
            auto_commit_every_n=2)
        start_d = consumer.start(offset)
        request = FetchRequest(topic, part, offset, consumer.buffer_size)
        mockclient.send_fetch_request.assert_called_once_with(
            [request], max_wait_time=consumer.fetch_max_wait_time,
            min_bytes=consumer.fetch_min_bytes)
        # create & deliver the response
        messages = [
            create_message(b"v1", b"k1"),
            create_message(b"v2", b"k2"),
        ]
        message_set = KafkaCodec._encode_message_set(messages, offset)
        message_iter = KafkaCodec._decode_message_set_iter(message_set)
        responses = [FetchResponse(topic, part, KAFKA_SUCCESS, 99,
                                   message_iter)]
        reqs_ds[0].callback(responses)
        # Make sure the processor was called
        self.assertEqual(proc_deferreds[0], consumer._processor_d)
        # Ensure the processor deferred wasn't cancelled & consumer not stopped
        self.assertFalse(proc_deferreds[0].called)
        # complete the processor which will kick off auto-commit
        proc_deferreds[0].callback(None)
        # While the consumer is waiting on the commit reply, shut it down
        shutdown_d = consumer.shutdown()
        # Ensure consumer was not yet stopped/shutdown not complete
        self.assertFalse(start_d.called)
        self.assertFalse(shutdown_d.called)
        # Indicate a successful commit
        commit_ds[0].callback(consumer._last_processed_offset)
        # Ensure the stop was signaled
        self.assertEqual((7, 7), self.successResultOf(start_d))
        # Ensure the shutdown was signaled
        self.assertEqual((7, 7), self.successResultOf(shutdown_d))

    def test_consumer_shutdown_commit_failure(self):
        """test_consumer_shutdown_commit_failure
        Test the consumer shutdown when the commit attempt fails
        """
        reqs_ds = [Deferred(), Deferred()]
        commit_d = [Deferred()]
        clock = MemoryReactorClock()
        mockclient = Mock(reactor=clock)
        mockclient.send_fetch_request.side_effect = reqs_ds
        mockclient.send_offset_commit_request.side_effect = commit_d
        proc_d = Deferred()

        topic = 'tcscf'
        part = 2
        offset = 5

        consumer = Consumer(
            mockclient, topic, part, lambda *args, **kwargs: proc_d,
            'tcscf_group')
        start_d = consumer.start(offset)
        request = FetchRequest(topic, part, offset, consumer.buffer_size)
        mockclient.send_fetch_request.assert_called_once_with(
            [request], max_wait_time=consumer.fetch_max_wait_time,
            min_bytes=consumer.fetch_min_bytes)
        # create & deliver the response
        messages = [
            create_message(b"v1", b"k1"),
            create_message(b"v2", b"k2"),
        ]
        message_set = KafkaCodec._encode_message_set(messages, offset)
        message_iter = KafkaCodec._decode_message_set_iter(message_set)
        responses = [FetchResponse(topic, part, KAFKA_SUCCESS, 99,
                                   message_iter)]
        reqs_ds[0].callback(responses)
        # Make sure the processor was called
        self.assertEqual(proc_d, consumer._processor_d)
        # While the consumer is waiting on the processor_d, shut it down
        shutdown_d = consumer.shutdown()
        # Ensure the processor deferred wasn't cancelled & consumer not stopped
        self.assertNoResult(proc_d)
        # complete the processor and ensure shutdown completed
        proc_d.callback(None)
        # Indicate a failed commit
        the_fail = Failure(RuntimeError('Unretryable Commit Failure'))
        commit_d[0].errback(the_fail)
        # Ensure the stop was signaled with nothing committed
        self.assertEqual((6, None), self.successResultOf(start_d))
        # Ensure the shutdown was signaled as an errback
        self.assertEqual(the_fail, self.failureResultOf(shutdown_d))

    def test_consumer_shutdown_processor_failure(self):
        """test_consumer_shutdown_processor_failure
        Test the consumer shutdown when the processor fails/errbacks after
        shutdown is called
        """
        reqs_ds = [Deferred(), Deferred()]
        commit_d = [Deferred()]
        clock = MemoryReactorClock()
        mockclient = Mock(reactor=clock)
        mockclient.send_fetch_request.side_effect = reqs_ds
        mockclient.send_offset_commit_request.side_effect = commit_d
        the_processor = Mock()
        proc_deferreds = [Deferred(), Deferred()]
        the_processor.side_effect = proc_deferreds

        topic = 'tcspf'
        part = 3
        offset = 8

        consumer = Consumer(
            mockclient, topic, part, the_processor, 'tcspf_group',
            auto_commit_every_n=1)
        start_d = consumer.start(offset)
        request = FetchRequest(topic, part, offset, consumer.buffer_size)
        mockclient.send_fetch_request.assert_called_once_with(
            [request], max_wait_time=consumer.fetch_max_wait_time,
            min_bytes=consumer.fetch_min_bytes)
        # create & deliver the response
        messages = [
            create_message(b"v1", b"k1"),
            create_message(b"v2", b"k2"),
        ]
        message_set = KafkaCodec._encode_message_set(messages, offset)
        message_iter = KafkaCodec._decode_message_set_iter(message_set)
        responses = [FetchResponse(topic, part, KAFKA_SUCCESS, 99,
                                   message_iter)]
        reqs_ds[0].callback(responses)
        # Make sure the processor was called
        self.assertEqual(proc_deferreds[0], consumer._processor_d)
        # While the consumer is waiting on the processor_d, shut it down
        shutdown_d = consumer.shutdown()
        # Ensure the processor deferred wasn't cancelled & consumer not stopped
        self.assertFalse(proc_deferreds[0].called)
        self.assertNoResult(start_d)
        # errback the processor
        the_fail = Failure(RuntimeError('Horrible Processor Failure'))
        proc_deferreds[0].errback(the_fail)
        # Ensure the stop was signaled with the failure
        self.assertEqual(self.failureResultOf(start_d), the_fail)
        # Ensure the shutdown was signaled as a callback, not errback
        self.assertEqual(self.successResultOf(shutdown_d), (None, None))

    def test_consumer_shutdown_processor_immediate_shutdown(self):
        """
        Test the consumer when the processor calls shutdown immediately.
        Any in-progress operations should be completed, and the start and
        shutdown deferreds should return the proper committed/processed offsets
        """
        reqs_ds = [Deferred(), Deferred()]
        commit_d = [Deferred()]
        proc_d_canceller = Mock()
        proc_d_errmock = Mock()
        proc_deferred = Deferred(canceller=proc_d_canceller)
        proc_deferred.addErrback(proc_d_errmock)
        proc_l = []  # Used to pass the shutdown_d out
        clock = MemoryReactorClock()
        mockclient = Mock(reactor=clock)
        mockclient.send_fetch_request.side_effect = reqs_ds
        mockclient.send_offset_commit_request.side_effect = commit_d

        topic = 'tcspis'
        part = 5
        offset = 9

        def the_processor(consumer, messages):
            # Shutdown the consumer, and use proc_l to pass out the deferred
            d = consumer.shutdown()
            proc_l.append(d)
            # Even though we've called shutdown, return a deferred anyway...
            return proc_deferred

        consumer = Consumer(
            mockclient, topic, part, the_processor, 'tcspis_group',
            auto_commit_every_n=1)
        start_d = consumer.start(offset)
        request = FetchRequest(topic, part, offset, consumer.buffer_size)
        mockclient.send_fetch_request.assert_called_once_with(
            [request], max_wait_time=consumer.fetch_max_wait_time,
            min_bytes=consumer.fetch_min_bytes)
        # create & deliver the response
        messages = [
            create_message(b"v1", b"k1"),
            create_message(b"v2", b"k2"),
        ]
        message_set = KafkaCodec._encode_message_set(messages, offset)
        message_iter = KafkaCodec._decode_message_set_iter(message_set)
        responses = [FetchResponse(topic, part, KAFKA_SUCCESS, 99,
                                   message_iter)]
        reqs_ds[0].callback(responses)
        # The processor shutdown the consumer prior to returning, so
        # stop/shutdown should have run, and the processor deferred
        # should have been cancelled. Check that's true
        proc_d_canceller.assert_called_once_with(proc_deferred)
        # Since the canceller didn't callback/errback, proc_deferred, it should
        # be errback'd by Twisted with a CancelledError
        commit_fail = proc_d_errmock.mock_calls[0][1][0]
        assert isinstance(commit_fail, Failure)
        commit_fail.trap(CancelledError)
        # Ensure the stop (start_d) was signaled with success
        self.assertEqual(self.successResultOf(start_d), (None, None))
        # Ensure the shutdown was signaled as a callback, not errback
        self.assertEqual(self.successResultOf(proc_l[0]), (None, None))

    def test_consumer_shutdown_called_twice(self):
        """
        Test the consumer shutdown when there is a shutdown already in progress
        """
        reqs_ds = [Deferred(), Deferred()]
        commit_d = [Deferred()]
        clock = MemoryReactorClock()
        mockclient = Mock(reactor=clock)
        mockclient.send_fetch_request.side_effect = reqs_ds
        mockclient.send_offset_commit_request.side_effect = commit_d
        proc_d = Deferred()

        topic = 'csct'
        part = 2
        offset = 5

        consumer = Consumer(mockclient, topic, part, lambda *args, **kwargs: proc_d, 'csct_group')
        start_d = consumer.start(offset)
        request = FetchRequest(topic, part, offset, consumer.buffer_size)
        mockclient.send_fetch_request.assert_called_once_with(
            [request], max_wait_time=consumer.fetch_max_wait_time,
            min_bytes=consumer.fetch_min_bytes)
        # create & deliver the response
        messages = [
            create_message(b"v1", b"k1"),
            create_message(b"v2", b"k2"),
        ]
        message_set = KafkaCodec._encode_message_set(messages, offset)
        message_iter = KafkaCodec._decode_message_set_iter(message_set)
        responses = [FetchResponse(topic, part, KAFKA_SUCCESS, 99,
                                   message_iter)]
        reqs_ds[0].callback(responses)
        # Make sure the processor was called
        self.assertEqual(proc_d, consumer._processor_d)
        # While the consumer is waiting on the processor_d, shut it down
        shutdown_d = consumer.shutdown()
        # Ensure the processor deferred wasn't cancelled & consumer not stopped
        self.assertFalse(proc_d.called)
        self.assertNoResult(start_d)
        self.assertFalse(shutdown_d.called)
        # While the consumer is waiting for the processor to complete, call
        # shutdown again and assert it raises a RestopError
        shutdown_d_2 = consumer.shutdown()
        the_fail = self.failureResultOf(shutdown_d_2, RestopError)
        self.assertEqual(the_fail.value.args, ("Shutdown called more than once.",))
        # Complete the shutdown.
        proc_d.callback(None)
        commit_d[0].callback(consumer._last_processed_offset)
        # Ensure the stop (start_d) was signaled with success
        self.assertEqual(self.successResultOf(start_d), (6, 6))
        # Ensure the shutdown was signaled as a callback, not errback
        self.assertEqual(self.successResultOf(shutdown_d), (6, 6))

    def test_consumer_shutdown_when_not_started(self):
        """
        Test the consumer shutdown when the consumer was never started
        """
        clock = MemoryReactorClock()
        mockclient = Mock(reactor=clock)
        mockproc = Mock()
        consumer = Consumer(mockclient, 'cswns', 1, mockproc)
        shutdown_d = consumer.shutdown()
        the_fail = self.failureResultOf(shutdown_d, RestopError)
        self.assertEqual(
            the_fail.value.args,
            ("Shutdown called on non-running consumer",))

    def test_consumer_commit_with_retrieved_offset(self):
        """
        Test that the consumer properly handles a commit operation from
        the processor function before deferred fires, after having retrieved
        committed offsets from Kafka. This tests that a bug which
        existed previously (<=v2.6.0) is fixed.
        """
        offset = 1234  # arbitrary, offset committed on topic
        fetch_offset = offset + 1  # fetch at next offset after committed
        highwatermark = offset + 100  # last message in topic/part
        topic = 'topic_with_committed_offsets'
        part = 56
        offset_fetch_ds = [Deferred()]
        fetch_ds = [Deferred(), Deferred()]
        proc_ds = [Deferred(), Deferred()]
        clock = MemoryReactorClock()
        mockclient = Mock(reactor=clock)
        mockclient.send_offset_fetch_request.side_effect = offset_fetch_ds
        mockclient.send_fetch_request.side_effect = fetch_ds
        the_processor = Mock()
        the_processor.side_effect = proc_ds
        consumer = Consumer(mockclient, topic, part, the_processor,
                            consumer_group="myGroup",
                            auto_commit_every_n=0,
                            auto_commit_every_ms=0)
        start_d = consumer.start(OFFSET_COMMITTED)
        # Make sure request was made
        request = OffsetFetchRequest(topic, part)
        mockclient.send_offset_fetch_request.assert_called_once_with('myGroup', [request])
        # Deliver the response
        responses = [OffsetFetchResponse(topic, part, offset, b"METADATA",
                                         KAFKA_SUCCESS)]
        offset_fetch_ds[0].callback(responses)
        self.assertEqual(fetch_offset, consumer._fetch_offset)
        # Check that the message fetch was started
        request = FetchRequest(topic, part, fetch_offset, consumer.buffer_size)
        mockclient.send_fetch_request.assert_called_once_with(
            [request], max_wait_time=consumer.fetch_max_wait_time,
            min_bytes=consumer.fetch_min_bytes)
        # Fake the fetch response to trigger the processor call
        # create & deliver the response
        messages = [create_message(b"v1", b"k1")]
        message_set = KafkaCodec._encode_message_set(messages, fetch_offset)
        message_iter = KafkaCodec._decode_message_set_iter(message_set)
        fetch_responses = [FetchResponse(topic, part, KAFKA_SUCCESS,
                                         highwatermark, message_iter)]
        fetch_ds[0].callback(fetch_responses)
        # Check that the processor function was properly called
        log.debug("MockClient Calls: %r ", mockclient.mock_calls)
        the_processor.assert_called_once_with(
            consumer,
            [SourcedMessage(topic, part, fetch_offset, messages[0])])
        # Attempt to commit offsets
        commit_d = consumer.commit()
        # the commit call should have short-circuited due to lack of
        # processing anything up to now.
        self.assertEqual(self.successResultOf(commit_d), 1234)
        self.assertFalse(mockclient.send_offset_commit_request.called)
        # Stop the consumer to cleanup any outstanding operations
        consumer.stop()
        self.assertEqual(self.successResultOf(start_d), (None, 1234))

    def test_consumer_consume_committed_no_offset_stored(self):
        """
        Test that when a consumer is started from OFFSET_COMMITTED and there
        is no committed offset that the fetch request is for OFFSET_EARLIEST,
        not 0 or any other offset

        https://github.com/ciena/afkak/issues/13
        """
        topic = u'notCommittedTopic'
        part = 0
        offset = 20170912
        group = u"aGroup"
        reqs_ds = [Deferred(), Deferred(), Deferred()]
        clock = MemoryReactorClock()
        mockclient = Mock(reactor=clock)
        mockclient.send_offset_fetch_request.return_value = reqs_ds[0]
        mockclient.send_offset_request.return_value = reqs_ds[1]
        mockclient.send_fetch_request.return_value = reqs_ds[2]
        consumer = Consumer(mockclient, topic, part, Mock(),
                            consumer_group=group)
        d = consumer.start(OFFSET_COMMITTED)
        # Make sure request for committed offset was made
        request = OffsetFetchRequest(topic, part)
        mockclient.send_offset_fetch_request.assert_called_once_with(group, [request])
        # Deliver the response. -1 offset, empty metadata
        responses = [OffsetFetchResponse(topic, part, -1, "", KAFKA_SUCCESS)]
        reqs_ds[0].callback(responses)
        self.assertEqual(OFFSET_EARLIEST, consumer._fetch_offset)
        # Make sure request for OFFSET_EARLIEST was made
        request = OffsetRequest(topic, part, OFFSET_EARLIEST, 1)
        mockclient.send_offset_request.assert_called_once_with([request])
        # Deliver the response. -1 offset, empty metadata
        responses = [OffsetResponse(topic, part, KAFKA_SUCCESS, [offset])]
        reqs_ds[1].callback(responses)
        self.assertEqual(offset, consumer._fetch_offset)
        # Check that the message fetch was started
        request = FetchRequest(topic, part, offset, consumer.buffer_size)
        mockclient.send_fetch_request.assert_called_once_with(
            [request], max_wait_time=consumer.fetch_max_wait_time,
            min_bytes=consumer.fetch_min_bytes)
        # Stop the consumer to cleanup any outstanding operations
        consumer.stop()
        self.assertEqual(self.successResultOf(d), (None, None))

    def test_consumer_process_messages_should_exit_when_no_messages_left(self):
        client = Mock()
        a_partition = 9
        a_processor = Mock()
        a_consumer_group = 'My Consumer Group'

        consumer = Consumer(
            client, 'a_topic', a_partition, a_processor, a_consumer_group,
        )

        self.assertIsNone(consumer._process_messages([]))

    def test_consumer_process_messages_should_notify_msg_block_when_no_messages_left(self):
        client = Mock()
        a_partition = 9
        a_processor = Mock()
        a_consumer_group = 'My Consumer Group'

        consumer = Consumer(
            client, 'a_topic', a_partition, a_processor, a_consumer_group,
        )
        d = consumer._msg_block_d = Deferred()
        consumer._process_messages([])
        self.assertTrue(self.successResultOf(d))<|MERGE_RESOLUTION|>--- conflicted
+++ resolved
@@ -722,12 +722,7 @@
         offset = 38
 
         mockclient.send_fetch_request.side_effect = reqs_ds
-<<<<<<< HEAD
-        consumer = Consumer(
-            mockclient, topic, part, lambda *args, **kwargs: proc_d)
-=======
         consumer = Consumer(mockclient, topic, part, lambda *args, **kwargs: proc_d)
->>>>>>> d59fd043
         d = consumer.start(offset)
         request = FetchRequest(topic, part, offset, consumer.buffer_size)
         mockclient.send_fetch_request.assert_called_once_with(
