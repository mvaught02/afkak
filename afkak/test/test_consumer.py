# -*- coding: utf-8 -*-
# Copyright 2015 Cyan, Inc.
# Copyright 2017, 2018 Ciena Corporation
#
# Licensed under the Apache License, Version 2.0 (the "License");
# you may not use this file except in compliance with the License.
# You may obtain a copy of the License at
#
#     http://www.apache.org/licenses/LICENSE-2.0
#
# Unless required by applicable law or agreed to in writing, software
# distributed under the License is distributed on an "AS IS" BASIS,
# WITHOUT WARRANTIES OR CONDITIONS OF ANY KIND, either express or implied.
# See the License for the specific language governing permissions and
# limitations under the License.

import logging

from mock import ANY, Mock, call, patch
from twisted.internet.defer import CancelledError, Deferred, fail
from twisted.python.failure import Failure
from twisted.test.proto_helpers import MemoryReactorClock
from twisted.trial import unittest

from .. import consumer as kconsumer  # for patching
<<<<<<< HEAD
from ..common import (
    KAFKA_SUCCESS, OFFSET_COMMITTED, OFFSET_EARLIEST, OFFSET_LATEST,
    TIMESTAMP_INVALID, ConsumerFetchSizeTooSmall, FetchRequest, FetchResponse,
    InvalidConsumerGroupError, KafkaUnavailableError, Message,
    OffsetCommitRequest, OffsetCommitResponse, OffsetFetchRequest,
    OffsetFetchResponse, OffsetOutOfRangeError, OffsetRequest, OffsetResponse,
    OperationInProgress, RestartError, RestopError, SourcedMessage,
)
=======
from ..common import (KAFKA_SUCCESS, OFFSET_COMMITTED, OFFSET_EARLIEST,
                      OFFSET_LATEST, TIMESTAMP_INVALID,
                      ConsumerFetchSizeTooSmall, FetchRequest, FetchResponse,
                      InvalidConsumerGroupError, KafkaUnavailableError,
                      Message, OffsetCommitRequest, OffsetCommitResponse,
                      OffsetFetchRequest, OffsetFetchResponse,
                      OffsetOutOfRangeError, OffsetRequest, OffsetResponse,
                      OperationInProgress, RestartError, RestopError, UnknownError,
                      SourcedMessage)
>>>>>>> 8c2ee052
from ..consumer import FETCH_BUFFER_SIZE_BYTES, Consumer
from ..kafkacodec import KafkaCodec, create_message

log = logging.getLogger(__name__)


class TestAfkakConsumer(unittest.SynchronousTestCase):
    def test_consumer_non_integer_partitions(self):
        with self.assertRaises(ValueError):
            Consumer(Mock(), 'topic', '0', Mock())

    def test_consumer_non_integer_commit_every_n(self):
        with self.assertRaises(ValueError):
            Consumer(
                Mock(reactor=MemoryReactorClock()), 'topic', 0, Mock(),
                consumer_group='test_consumer_non_integer_commit_every_n',
                auto_commit_every_n=3.5,
            )

    def test_consumer_negative_commit_every_n(self):
        with self.assertRaises(ValueError):
            Consumer(
                Mock(reactor=MemoryReactorClock()), 'topic', 0, Mock(),
                consumer_group='test_consumer_negative_commit_every_n',
                auto_commit_every_n=-300,
            )

    def test_consumer_non_integer_commit_every_ms(self):
        with self.assertRaises(ValueError):
            Consumer(
                Mock(), 'topic', 0, Mock(),
                consumer_group='test_consumer_non_integer_commit_every_ms',
                auto_commit_every_ms=3.5,
            )

    def test_consumer_negative_commit_every_ms(self):
        with self.assertRaises(ValueError):
            Consumer(
                Mock(), 'topic', 0, Mock(),
                consumer_group='test_consumer_negative_commit_every_ms',
                auto_commit_every_ms=-20,
            )

    def test_consumer_non_integer_retry_max_attempts(self):
        with self.assertRaises(ValueError):
            Consumer(
                Mock(), 'topic', 0, Mock(),
                consumer_group='test_consumer_non_integer_retry_max_attempts',
                request_retry_max_attempts=20.3,
            )

    def test_consumer_negative_retry_max_attempts(self):
        with self.assertRaises(ValueError):
            Consumer(
                Mock(), 'topic', 0, Mock(),
                consumer_group='test_consumer_negative_retry_max_attempts',
                request_retry_max_attempts=-20,
            )

    def test_consumer_non_str_auto_offset_reset(self):
        with self.assertRaises(ValueError):
            Consumer(
                Mock(), 'topic', 0, Mock(),
                consumer_group='test_consumer_non_str_auto_offset_reset',
                auto_offset_reset=111
            )

    def test_consumer_str_not_expected(self):
        with self.assertRaises(ValueError):
            Consumer(
                Mock(), 'topic', 0, Mock(),
                consumer_group='test_consumer_str_not_expected',
                auto_offset_reset="not_expected"
            )

    def test_consumer_init(self):
        client = Mock(reactor=MemoryReactorClock())
        partition = 9
        processor = Mock()
        consumer_group = 'My Consumer Group'
        consumer_metadata = b'My Commit Metadata'
        auto_commit_msgs = 24
        auto_commit_time = 60000

        Consumer(
            client, 'tTopic', partition, processor, consumer_group,
            consumer_metadata, auto_commit_msgs, auto_commit_time,
            4096, 1000, 256 * 1024, 8 * 1024 * 1024, 1.0, 30,
        )

    def test_consumer_buffer_size_err(self):
        with self.assertRaises(ValueError):
            Consumer(None, 'Grues', 99, Mock(), buffer_size=8192,
                     max_buffer_size=4096)

    def test_consumer_auto_commit_parms_err(self):
        with self.assertRaises(ValueError):
            Consumer(None, 'Agnot', 500, Mock(), auto_commit_every_ms=8192)

    def test_consumer_repr(self):
        mockClient = Mock(reactor=MemoryReactorClock())
        processor = '<function consume_msgs() at 0x12345678>'
        consumer = Consumer(mockClient, 'Grues', 99, processor)
        self.assertEqual((
            '<Consumer [initialized] topic=Grues, partition=99, '
            'processor=<function consume_msgs() at 0x12345678>>'
        ), repr(consumer))

    def test_consumer_start_offset(self):
        clock = MemoryReactorClock()
        mockclient = Mock(reactor=clock)
        consumer = Consumer(mockclient, u'offset22Topic', 18, Mock())
        d = consumer.start(22)
        request = FetchRequest('offset22Topic', 18, 22, consumer.buffer_size)
        mockclient.send_fetch_request.assert_called_once_with(
            [request], max_wait_time=consumer.fetch_max_wait_time,
            min_bytes=consumer.fetch_min_bytes)
        consumer.stop()
        self.assertEqual(self.successResultOf(d), (None, None))

    def test_consumer_start_earliest(self):
        clock = MemoryReactorClock()
        mockclient = Mock(reactor=clock)
        consumer = Consumer(mockclient, 'earliestTopic', 9, Mock())
        d = consumer.start(OFFSET_EARLIEST)
        request = OffsetRequest(u'earliestTopic', 9, OFFSET_EARLIEST, 1)
        mockclient.send_offset_request.assert_called_once_with([request])
        consumer.stop()
        self.assertEqual(self.successResultOf(d), (None, None))

    def test_consumer_start_latest(self):
        offset = 2346  # arbitrary
        topic = 'latestTopic'
        part = 10
        reqs_ds = [Deferred(), Deferred()]
        clock = MemoryReactorClock()
        mockclient = Mock(reactor=clock)
        mockclient.send_offset_request.return_value = reqs_ds[0]
        mockclient.send_offset_fetch_request.return_value = reqs_ds[1]
        consumer = Consumer(mockclient, topic, part, Mock())
        d = consumer.start(OFFSET_LATEST)
        # Make sure request was made
        request = OffsetRequest(topic, part, OFFSET_LATEST, 1)
        mockclient.send_offset_request.assert_called_once_with([request])
        # Deliver the responses
        responses = [OffsetResponse(topic, part, KAFKA_SUCCESS, [offset])]
        reqs_ds[0].callback(responses)
        self.assertEqual(offset, consumer._fetch_offset)
        # Check that the message fetch was started
        request = FetchRequest(topic, part, offset, consumer.buffer_size)
        mockclient.send_fetch_request.assert_called_once_with(
            [request], max_wait_time=consumer.fetch_max_wait_time,
            min_bytes=consumer.fetch_min_bytes)
        # Stop the consumer to cleanup any outstanding operations
        consumer.stop()
        self.assertEqual(self.successResultOf(d), (None, None))

    def test_consumer_start_committed(self):
        offset = 2996  # arbitrary, offset we're committing
        fetch_offset = offset + 1  # fetch at next offset after committed
        topic = u'committedTopic'
        part = 23
        reqs_ds = [Deferred(), Deferred()]
        clock = MemoryReactorClock()
        mockclient = Mock(reactor=clock)
        mockclient.send_offset_fetch_request.return_value = reqs_ds[0]
        mockclient.send_fetch_request.return_value = reqs_ds[1]
        consumer = Consumer(mockclient, topic, part, Mock(),
                            consumer_group=u"myGroup")
        d = consumer.start(OFFSET_COMMITTED)
        # Make sure request was made
        request = OffsetFetchRequest(topic, part)
        mockclient.send_offset_fetch_request.assert_called_once_with(
            'myGroup', [request])
        # Deliver the response
        responses = [OffsetFetchResponse(topic, part, offset, b"METADATA",
                                         KAFKA_SUCCESS)]
        reqs_ds[0].callback(responses)
        self.assertEqual(fetch_offset, consumer._fetch_offset)
        # Check that the message fetch was started
        request = FetchRequest(topic, part, fetch_offset, consumer.buffer_size)
        mockclient.send_fetch_request.assert_called_once_with(
            [request], max_wait_time=consumer.fetch_max_wait_time,
            min_bytes=consumer.fetch_min_bytes)
        # Stop the consumer to cleanup any outstanding operations
        consumer.stop()
        self.assertEqual(self.successResultOf(d), (None, 2996))

    def test_consumer_start_committed_bad_group(self):
        clock = MemoryReactorClock()
        mockclient = Mock(reactor=clock)
        consumer = Consumer(mockclient, 'committedTopic', 11, Mock())
        d = consumer.start(OFFSET_COMMITTED)
        self.assertFalse(mockclient.called)
        self.failureResultOf(d, InvalidConsumerGroupError)

    def test_consumer_commit_bad_group(self):
        clock = MemoryReactorClock()
        mockclient = Mock(reactor=clock)
        consumer = Consumer(mockclient, 'committedTopic', 11, Mock())
        d = consumer.commit()
        self.assertFalse(mockclient.called)
        self.failureResultOf(d, InvalidConsumerGroupError)

    def test_consumer_commit_no_progress(self):
        clock = MemoryReactorClock()
        mockclient = Mock(reactor=clock)
        consumer = Consumer(mockclient, 'committedTopic', 11, Mock(), 'cGroup')
        d = consumer.commit()
        self.assertFalse(mockclient.called)
        self.assertEqual(self.successResultOf(d), None)

    def test_consumer_commit_with_progress(self):
        clock = MemoryReactorClock()
        mockclient = Mock(reactor=clock)
        return_value = Deferred()
        mockclient.send_offset_commit_request.return_value = return_value
        the_group = 'Band on the Run'
        the_topic = 'test_consumer_commit_with_progress_topic'
        the_part = 1134
        the_offset = 4269
        the_request = OffsetCommitRequest(
            the_topic, the_part, the_offset, TIMESTAMP_INVALID, None)
        # Create a consumer and muck with the state a bit...
        consumer = Consumer(mockclient, the_topic, the_part, Mock(), the_group)
        consumer._last_processed_offset = the_offset  # Fake processed msgs
        consumer._commit_looper = Mock()  # Mock a looping call to test reset
        d = consumer.commit()
        mockclient.send_offset_commit_request.assert_called_once_with(
            the_group, [the_request], consumer_id=None, group_generation_id=-1)
        consumer._commit_looper.reset.assert_called_once_with()
        self.assertNoResult(d)

    def test_consumer_commit_during_commit(self):
        clock = MemoryReactorClock()
        mockclient = Mock(reactor=clock)
        return_value = Deferred()
        mockclient.send_offset_commit_request.return_value = return_value
        the_group = 'The Cure'
        the_topic = 'test_consumer_commit_during_commit_topic'
        the_part = 1
        the_offset = 28616
        the_request = OffsetCommitRequest(
            the_topic, the_part, the_offset, TIMESTAMP_INVALID, None)
        # Create a consumer and muck with the state a bit...
        consumer = Consumer(mockclient, the_topic, the_part, Mock(), the_group)
        consumer._last_processed_offset = the_offset  # Fake processed msgs
        consumer._commit_looper = Mock()  # Mock a looping call to test reset
        d1 = consumer.commit()
        mockclient.send_offset_commit_request.assert_called_once_with(
            the_group, [the_request], consumer_id=None, group_generation_id=-1)
        consumer._commit_looper.reset.assert_called_once_with()
        self.assertFalse(d1.called)
        d2 = consumer.commit()
        self.failureResultOf(d2, OperationInProgress)

    def test_consumer_auto_commit_by_msgs(self):
        clock = MemoryReactorClock()
        mockclient = Mock(reactor=clock)
        client_requests = [Deferred(), Deferred()]
        mockclient.send_fetch_request.return_value = client_requests[0]
        mockclient.send_offset_commit_request.return_value = client_requests[1]
        the_group = u'Horse with no name'
        the_topic = 'test_consumer_auto_commit_by_msgs'
        the_part = 1341
        the_offset = 2694
        the_processor = Mock()
        proc_deferreds = [Deferred(), Deferred(), Deferred(), Deferred(),
                          Deferred(), Deferred()]
        the_processor.side_effect = proc_deferreds
        # Create a consumer and start it at offset 0
        consumer = Consumer(mockclient, the_topic, the_part,
                            the_processor, the_group, auto_commit_every_n=1,
                            auto_commit_every_ms=0)  # No auto_commit by time
        start_d = consumer.start(the_offset)
        # Fire a response to the fetch request
        messages = [create_message(m) for m in [b"msg1", b"hi", b"boo", b"foo", b"fun"]]
        message_set = KafkaCodec._encode_message_set(messages, the_offset)
        message_iter = KafkaCodec._decode_message_set_iter(message_set)
        responses = [FetchResponse(the_topic, the_part, KAFKA_SUCCESS, 486,
                                   message_iter)]
        client_requests[0].callback(responses)
        # Batch of messages delivered, expect the_processor to have been called
        the_processor.assert_called_once_with(
            consumer,
            [SourcedMessage(the_topic, the_part, the_offset, messages[0])])
        # Finish the processing of the processor
        proc_deferreds[0].callback(True)
        # Expect a commit request
        the_request = OffsetCommitRequest(
            the_topic, the_part, the_offset, TIMESTAMP_INVALID, None)
        mockclient.send_offset_commit_request.assert_called_once_with(
            the_group, [the_request], consumer_id=None, group_generation_id=-1)
        # 'Send' the commit response
        commit_response = [
            OffsetCommitResponse(the_topic, the_part, KAFKA_SUCCESS),
        ]
        client_requests[1].callback(commit_response)

        # Stop the consumer to cleanup any outstanding operations
        self.assertNoResult(start_d)
        last_processed = consumer.stop()
        self.assertEqual(self.successResultOf(start_d), (the_offset, the_offset))
        self.assertEqual(last_processed, (the_offset, the_offset))

    def test_consumer_commit_retry(self):
        mockclient = Mock(reactor=MemoryReactorClock())
        commit_ds = [fail(KafkaUnavailableError()), Deferred()]
        mockclient.send_offset_commit_request.side_effect = commit_ds
        the_group = 'Sade'
        the_topic = u'test_consumer_commit_retry'
        the_part = 19
        the_offset = 5431
        the_request = OffsetCommitRequest(
            the_topic, the_part, the_offset, TIMESTAMP_INVALID, None)
        # Create a consumer and muck with the state a bit...
        consumer = Consumer(mockclient, the_topic, the_part, Mock(), the_group)
        consumer._last_processed_offset = the_offset  # Fake processed msgs
        d = consumer.commit()
        mockclient.send_offset_commit_request.assert_called_once_with(
            the_group, [the_request], consumer_id=None, group_generation_id=-1)
        mockclient.reactor.advance(consumer.retry_max_delay)
        the_call = call(the_group, [the_request], consumer_id=None, group_generation_id=-1)
        expected_calls = [the_call, the_call]
        self.assertEqual(mockclient.send_offset_commit_request.mock_calls,
                         expected_calls)
        commit_response = [OffsetCommitResponse(
            the_topic, the_part, KAFKA_SUCCESS)]
        self.assertFalse(d.called)
        commit_ds[1].callback(commit_response)
        self.assertTrue(d.called)

    def test_consumer_auto_commit_fail_errbacks_start_d(self):
        """
        A failure to auto-commit is reported on the Deferred returned by `start()`.
        """
        mockclient = Mock(reactor=MemoryReactorClock())
        the_group = u'The Clash'
        the_topic = 'test_consumer_auto_commit_fail_errbacks_start_d'
        the_part = 20
        the_offset = 989
        the_request = OffsetCommitRequest(the_topic, the_part, the_offset, TIMESTAMP_INVALID, None)
        # Make the commit fail with something that won't be retried
        the_fail = Failure(ValueError(the_topic))
        fetch_d = Deferred()
        mockclient.send_offset_commit_request.return_value = fail(the_fail)
        mockclient.send_fetch_request.return_value = fetch_d
        # Create a consumer and muck with the state a bit...
        consumer = Consumer(mockclient, the_topic, the_part, Mock(), the_group)
        consumer._last_processed_offset = the_offset  # Fake processed msgs
        # Start the consumer
        start_d = consumer.start(0)
        # fake an _commit_looper call
        consumer._auto_commit()
        # Make sure it tried to commit
        mockclient.send_offset_commit_request.assert_called_once_with(
            the_group, [the_request], consumer_id=None, group_generation_id=-1)
        # Make sure the start_d was errback'd
        self.assertEqual(self.failureResultOf(start_d, ValueError), the_fail)
        # Clean up
        consumer.stop()

    def test_consumer_commit_retry_to_failure(self):

        def make_fail(*_, **__):
            return fail(KafkaUnavailableError('commit_retry_to_failure'))

        commit_attempts = 12  # gets us two warnings
        clock = MemoryReactorClock()
        mockclient = Mock(reactor=clock)
        mockclient.send_offset_commit_request.side_effect = make_fail

        the_group = 'TearsForFears'
        the_topic = 'test_consumer_commit_retry_to_failure'
        the_part = 1
        the_offset = 4513
        the_request = OffsetCommitRequest(
            the_topic, the_part, the_offset, TIMESTAMP_INVALID, None)

        # Create a consumer and muck with the state a bit...
        # Also setup the retry timing to give expected retries/log calls
        consumer = Consumer(
            mockclient, the_topic, the_part, Mock(), the_group,
            request_retry_init_delay=1.20205,
            request_retry_max_delay=4.0,
            request_retry_max_attempts=commit_attempts)
        consumer._last_processed_offset = the_offset  # Fake processed msgs
        commit_d = consumer.commit()
        mockback = Mock()
        commit_d.addBoth(mockback)
        with patch.object(kconsumer, 'log') as klog:
            while not mockback.called:
                clock.advance(consumer.retry_max_delay)
            dbg_call = call("%r: Failure committing offset to kafka: %r",
                            consumer, ANY)
            warn_call = call(
                "%r: Still failing committing offset to kafka: %r",
                consumer, ANY)
            err_call = call(
                "%r: Exhausted attempts: %d to commit offset: %r",
                consumer, commit_attempts, ANY)
            self.assertTrue(dbg_call in klog.debug.mock_calls)
            self.assertEqual(klog.warning.mock_calls, [warn_call] * 2)
            self.assertTrue(err_call in klog.debug.mock_calls)

        # Make sure we retried the request the proper number of times
        the_call = call(the_group, [the_request], consumer_id=None, group_generation_id=-1)
        expected_calls = [the_call] * commit_attempts
        self.assertEqual(mockclient.send_offset_commit_request.mock_calls,
                         expected_calls)
        # Make sure the commit_d errBack'd the proper failure
        commit_fail = mockback.mock_calls[0][1][0]
        assert isinstance(commit_fail, Failure)
        commit_fail.trap(KafkaUnavailableError)

    def test_consumer_start_twice(self):
        clock = MemoryReactorClock()
        mockclient = Mock(reactor=clock)
        consumer = Consumer(mockclient, 'twice_start', 12, Mock())
        consumer.start(0)
        self.assertRaises(RestartError, consumer.start, 0)

    def test_consumer_stop_during_offset(self):
        topic = 'stop_during_offset'
        part = 101
        reqs_ds = [Deferred()]
        clock = MemoryReactorClock()
        mockclient = Mock(reactor=clock)
        mockclient.send_offset_request.return_value = reqs_ds[0]
        consumer = Consumer(mockclient, topic, part, Mock())
        d = consumer.start(OFFSET_LATEST)
        # Make sure request was made
        request = OffsetRequest(topic, part, OFFSET_LATEST, 1)
        mockclient.send_offset_request.assert_called_once_with([request])
        # Stop the consumer to cleanup any outstanding operations
        consumer.stop()
        self.assertEqual(self.successResultOf(d), (None, None))

    def test_consumer_stop_before_fetch_response(self):
        """test_consumer_stop_before_fetch_response

        BPPF-472: Consumer would enter a tight-loop, blocking reactor by
        continuous, recursive adding of `_handle_fetch_response` from
        within it. This was due to the `self._msg_block_d` being
        cancelled, but not cleared.  This test ensures that if
        `_handle_fetch_response` is entered after the consumer has been
        stopped, that this recursive infinite loop does not occur.
        """
        def processor(consumer, messages):
            # Stop the consumer.
            consumer.stop()

        def make_response(s_id):
            # Create a response to the fetch request
            messages = [create_message(u"msg{}".format(n).encode('ascii'))
                        for n in range(s_id, s_id + 4)]
            message_set = KafkaCodec._encode_message_set(messages, offset)
            message_iter = KafkaCodec._decode_message_set_iter(message_set)
            return [FetchResponse(
                topic, part, KAFKA_SUCCESS, 486, message_iter)]

        topic = 'test_consumer_stop_before_fetch_response'
        part = 201
        offset = 44
        req_ds = [Deferred(), Deferred()]
        clock = MemoryReactorClock()
        mockclient = Mock(reactor=clock)
        mockclient.send_fetch_request.side_effect = req_ds
        consumer = Consumer(mockclient, topic, part, processor)
        start_d = consumer.start(offset)
        # Make sure request was made
        request = FetchRequest(topic, part, offset, consumer.buffer_size)
        mockclient.send_fetch_request.assert_called_once_with(
            [request], max_wait_time=consumer.fetch_max_wait_time,
            min_bytes=consumer.fetch_min_bytes)
        # Fire a response to the fetch request
        req_ds[0].callback(make_response(offset))
        self.assertEqual(self.successResultOf(start_d), (None, None))
        clock.advance(consumer.retry_max_delay)
        expected_calls = [
            call([request], max_wait_time=consumer.fetch_max_wait_time,
                 min_bytes=consumer.fetch_min_bytes)]  # Unfixed code makes 2nd req.
        self.assertEqual(mockclient.send_fetch_request.mock_calls,
                         expected_calls)
        req_ds[1].callback(make_response(offset + 4))  # Unfixed code hangs here

    def test_consumer_stop_during_fetch_retry(self):
        fetch_ds = [Deferred()]
        clock = MemoryReactorClock()
        mockclient = Mock(reactor=clock)
        mockclient.send_fetch_request.side_effect = fetch_ds
        consumer = Consumer(mockclient, 'committedTopic', 11, "FakeProc",
                            consumer_group="myGroup")
        d = consumer.start(0)
        with patch.object(kconsumer, 'log') as klog:
            f = Failure(UnknownError())
            fetch_ds[0].errback(f)
            klog.debug.assert_called_once_with(
                "%r: Failure fetching messages from kafka: %r",
                consumer, f)
        consumer.stop()
        self.assertEqual(self.successResultOf(d), (None, None))

    def test_consumer_offset_fetch_retry_to_failure(self):

        def make_fail(*_, **__):
            return fail(KafkaUnavailableError('offset_fetch_retry_to_failure'))

        clock = MemoryReactorClock()
        mockclient = Mock(reactor=clock)
        mockback = Mock()
        the_processor = Mock()
        the_topic = 'test_consumer_offset_fetch_retry_to_failure_topic'
        the_part = 13
        fetch_offset = OFFSET_EARLIEST
        fetch_attempts = 100
        mockclient.send_offset_request.side_effect = make_fail
        consumer = Consumer(mockclient, the_topic, the_part, the_processor,
                            request_retry_max_attempts=fetch_attempts)
        request = OffsetRequest(the_topic, the_part, fetch_offset, 1)
        with patch.object(kconsumer, 'log') as klog:
            d = consumer.start(fetch_offset)
            d.addBoth(mockback)
            while not mockback.called:
                clock.advance(consumer.retry_max_delay)
            dbg_call = call("%r: Failure fetching offset from kafka: %r",
                            consumer, ANY)
            warn_call = call(
                "%r: Still failing fetching offset from kafka: %r",
                consumer, ANY)
            err_call = call(
                "%r: Exhausted attempts: %d fetching offset from kafka: %r",
                consumer, fetch_attempts, ANY)
            self.assertEqual(klog.debug.mock_calls, [dbg_call] * 65 + [err_call])
            self.assertEqual(klog.warning.mock_calls, [warn_call] * 34)
        fetch_fail = mockback.mock_calls[0][1][0]
        assert isinstance(fetch_fail, Failure)
        fetch_fail.trap(KafkaUnavailableError)
        offset_call = call([request])
        self.assertEqual(mockclient.send_offset_request.mock_calls,
                         [offset_call] * fetch_attempts)
        consumer.stop()

    def test_consumer_fetch_retry_to_failure(self):

        def make_fail(*_, **__):
            return fail(KafkaUnavailableError('fetch_retry_to_failure'))

        clock = MemoryReactorClock()
        mockclient = Mock(reactor=clock)
        mockback = Mock()
        the_processor = Mock()
        the_topic = 'test_consumer_fetch_retry_to_failure_topic'
        the_part = 12
        fetch_offset = 0
        fetch_attempts = 100
        mockclient.send_fetch_request.side_effect = make_fail
        consumer = Consumer(mockclient, the_topic, the_part, the_processor,
                            request_retry_max_attempts=fetch_attempts)
        request = FetchRequest(the_topic, the_part, fetch_offset,
                               consumer.buffer_size)
        with patch.object(kconsumer, 'log') as klog:
            d = consumer.start(fetch_offset)
            d.addBoth(mockback)
            while not mockback.called:
                clock.advance(consumer.retry_max_delay)
            dbg_call = call("%r: Failure fetching messages from kafka: %r",
                            consumer, ANY)
            warn_call = call(
                "%r: Still failing fetching messages from kafka: %r",
                consumer, ANY)
            err_call = call(
                "%r: Exhausted attempts: %d fetching messages from kafka: %r",
                consumer, fetch_attempts, ANY)
            self.assertEqual(klog.debug.mock_calls, [dbg_call] * 65 + [err_call])
            self.assertEqual(klog.warning.mock_calls, [warn_call] * 34)
        fetch_fail = mockback.mock_calls[0][1][0]
        assert isinstance(fetch_fail, Failure)
        fetch_fail.trap(KafkaUnavailableError)
        fetch_call = call(
            [request], max_wait_time=consumer.fetch_max_wait_time,
            min_bytes=consumer.fetch_min_bytes)
        self.assertEqual(mockclient.send_fetch_request.mock_calls,
                         [fetch_call] * fetch_attempts)
        consumer.stop()

    def test_consumer_stop_during_initial_proc_call(self):
        # processor's deferred
        proc_d = Deferred(Mock())
        pmock_errback = Mock()
        proc_d.addErrback(pmock_errback)
        proc_called = [False]

        def processor(consumer, msglist):
            proc_called[0] = True
            consumer.stop()
            return proc_d

        topic = u'proc_stop'
        part = 33
        offset = 67

        clock = MemoryReactorClock()
        mockclient = Mock(reactor=clock)
        fetch_ds = [Deferred(), Deferred()]
        mockclient.send_fetch_request.side_effect = fetch_ds
        consumer = Consumer(mockclient, topic, part, processor)
        start_d = consumer.start(offset)
        request = FetchRequest(topic, part, offset, consumer.buffer_size)
        mockclient.send_fetch_request.assert_called_once_with(
            [request], max_wait_time=consumer.fetch_max_wait_time,
            min_bytes=consumer.fetch_min_bytes)
        # create & deliver the response
        messages = [
            create_message(b"v9", b"k9"),
            create_message(b"v10", b"k10"),
        ]
        message_set = KafkaCodec._encode_message_set(messages, offset)
        message_iter = KafkaCodec._decode_message_set_iter(message_set)
        responses = [FetchResponse(topic, part, KAFKA_SUCCESS, 486,
                                   message_iter)]
        fetch_ds[0].callback(responses)
        # Make sure the processor was called
        self.assertTrue(proc_called[0])
        # Make sure the processor deferred was cancelled
        proc_d._canceller.assert_called_once_with(proc_d)
        # Make sure processor errback was called (canceller didn't callback)
        self.assertTrue(pmock_errback.called)

        # Make sure the start callback was called, and the errback wasn't
        self.assertEqual(self.successResultOf(start_d), (None, None))

    def test_consumer_stop_during_commit_retry(self):
        # setup a client which will return a message block in response to fetch
        # and just fail on the commit
        clock = MemoryReactorClock()
        mockclient = Mock(reactor=clock)
        mockclient.send_offset_commit_request.return_value = fail(
            KafkaUnavailableError())
        fetch_d = Deferred()
        mockclient.send_fetch_request.return_value = fetch_d
        the_group = u'Duran Duran'
        the_topic = u'test_consumer_stop_during_commit_retry'
        the_part = 11
        the_offset = 0
        the_highwater = 5
        # Create a consumer with autocommit disabled
        mock_proc = Mock()
        consumer = Consumer(
            mockclient, the_topic, the_part, mock_proc, the_group,
            auto_commit_every_n=0, auto_commit_every_ms=0)
        # Start the consumer at offset zero
        d = consumer.start(the_offset)

        # create & deliver the response
        messages = [create_message(b"aotearoa"), create_message(b"bikini")]
        message_set = KafkaCodec._encode_message_set(messages, the_offset)
        message_iter = KafkaCodec._decode_message_set_iter(message_set)
        responses = [FetchResponse(
            the_topic, the_part, KAFKA_SUCCESS, the_highwater, message_iter)]
        fetch_d.callback(responses)

        mock_proc.assert_called_once_with(
            consumer,
            [SourcedMessage(the_topic, 11, 0, Message(0, 0, None, b'aotearoa')),
             SourcedMessage(the_topic, 11, 1, Message(0, 0, None, b'bikini'))])

        commit_d = consumer.commit()
        self.assertNoResult(commit_d)

        consumer.stop()
        self.assertEqual(self.successResultOf(d), (1, None))
        # Now the commit_d should have been cancelled, check for the failure
        self.failureResultOf(commit_d, CancelledError)

    def test_consumer_stop_during_commit(self):
        # setup a client which will return a message block in response to fetch
        # and just fail on the commit
        clock = MemoryReactorClock()
        mockclient = Mock(reactor=clock)
        mockclient.send_offset_commit_request.return_value = Deferred()
        mockclient.send_fetch_request.return_value = Deferred()
        the_group = 'U2'
        the_topic = u'test_consumer_stop_during_commit'
        the_part = 11
        the_offset = 0
        # Create a consumer and muck with the state a bit...
        consumer = Consumer(mockclient, the_topic, the_part, Mock(), the_group,
                            auto_commit_every_ms=0)
        start_d = consumer.start(the_offset)
        consumer._last_processed_offset = the_offset  # Fake processed msgs

        # Start a commit, don't fire the deferred, assert there's no result
        commit_d = consumer.commit()
        self.assertNoResult(commit_d)
        self.assertEqual(consumer._commit_ds[0], commit_d)

        # Stop the consumer, assert the start_d fired, and commit_d errbacks
        consumer.stop()
        self.assertEqual(self.successResultOf(start_d), (0, None))
        self.failureResultOf(commit_d, CancelledError)

    def test_consumer_stop_not_started(self):
        mockclient = Mock(reactor=MemoryReactorClock())
        consumer = Consumer(mockclient, 'stop_no_start', 12, Mock())
        self.assertRaises(RestopError, consumer.stop)

    def test_consumer_processor_error(self):
        reqs_ds = [Deferred()]
        clock = MemoryReactorClock()
        mockclient = Mock(reactor=clock)
        proc_d = Deferred()

        topic = u'proc_error'
        part = 30
        offset = 38

        mockclient.send_fetch_request.side_effect = reqs_ds
        consumer = Consumer(
            mockclient, topic, part, lambda *args, **kwargs: proc_d)
        d = consumer.start(offset)
        request = FetchRequest(topic, part, offset, consumer.buffer_size)
        mockclient.send_fetch_request.assert_called_once_with(
            [request], max_wait_time=consumer.fetch_max_wait_time,
            min_bytes=consumer.fetch_min_bytes)
        # create & deliver the response
        messages = [
            create_message(b"v1", b"k1"),
            create_message(b"v2", b"k2"),
        ]
        message_set = KafkaCodec._encode_message_set(messages, offset)
        message_iter = KafkaCodec._decode_message_set_iter(message_set)
        responses = [FetchResponse(topic, part, KAFKA_SUCCESS, 99,
                                   message_iter)]
        reqs_ds[0].callback(responses)
        # Make sure the processor was called
        self.assertEqual(proc_d, consumer._processor_d)

        # Errback the processor deferred
        f = Failure(KeyError())  # Pick some random failure mode
        proc_d.errback(f)
        # Ensure the start() deferred was errback'd
        self.assertEqual(self.failureResultOf(d), f)

        consumer.stop()

    def test_consumer_error_during_offset(self):
        topic = 'error_during_offset'
        part = 991
        reqs_ds = [Deferred(), Deferred()]
        clock = MemoryReactorClock()
        mockclient = Mock(reactor=clock)
        mockclient.send_offset_request.side_effect = reqs_ds
        consumer = Consumer(mockclient, topic, part, Mock())
        d = consumer.start(OFFSET_LATEST)
        # Make sure request for offset was made
        request = OffsetRequest(topic, part, OFFSET_LATEST, 1)
        mockclient.send_offset_request.assert_called_once_with([request])
        # Errback the first request
        f = Failure(KafkaUnavailableError())  # Perhaps kafka wasn't up yet...
        with patch.object(kconsumer, 'log'):
            reqs_ds[0].errback(f)
        # Advance the clock to trigger the 2nd request
        clock.advance(consumer.retry_delay + 1)  # fire the callLater
        self.assertEqual(2, mockclient.send_offset_request.call_count)

        # Stop the consumer to cleanup any outstanding operations
        consumer.stop()
        self.assertEqual(self.successResultOf(d), (None, None))

    def test_consumer_offset_out_of_range_error_with_auto_reset_to_earliest(self):
        topic = 'offset_out_of_range_error'
        part = 911
        offset = 10000
        reqs_ds = [Deferred(), Deferred()]
        mockclient = Mock()
        mockclient.send_fetch_request.side_effect = reqs_ds
        consumer = Consumer(mockclient, topic, part, Mock(), auto_offset_reset=OFFSET_EARLIEST)
        consumer.start(offset)

        fetch_request = FetchRequest(topic=topic, partition=part, offset=offset,
                                     max_bytes=FETCH_BUFFER_SIZE_BYTES)
        consumer.client.send_fetch_request.assert_called_once_with([fetch_request], max_wait_time=100, min_bytes=65536)

        f = Failure(OffsetOutOfRangeError())
        reqs_ds[0].errback(f)

        # Check fetch 'earliest' offset request called
        fetch_request = OffsetRequest(topic=topic, partition=part, time=OFFSET_EARLIEST, max_offsets=1)
        consumer.client.send_offset_request.assert_called_once_with([fetch_request])

        consumer.stop()

    def test_consumer_offset_out_of_range_error_with_auto_reset_to_latest(self):
        topic = 'offset_out_of_range_error'
        part = 911
        offset = 10000
        reqs_ds = [Deferred(), Deferred()]
        mockclient = Mock()
        mockclient.send_fetch_request.side_effect = reqs_ds
        consumer = Consumer(mockclient, topic, part, Mock(), auto_offset_reset=OFFSET_LATEST)
        consumer.start(offset)

        fetch_request = FetchRequest(topic=topic, partition=part, offset=offset,
                                     max_bytes=FETCH_BUFFER_SIZE_BYTES)
        consumer.client.send_fetch_request.assert_called_once_with([fetch_request], max_wait_time=100, min_bytes=65536)

        f = Failure(OffsetOutOfRangeError())
        reqs_ds[0].errback(f)

        # Check fetch 'latest' offset request called
        fetch_request = OffsetRequest(topic=topic, partition=part, time=OFFSET_LATEST, max_offsets=1)
        consumer.client.send_offset_request.assert_called_once_with([fetch_request])

        consumer.stop()

    def test_consumer_offset_out_of_range_error_without_reset(self):
        topic = 'offset_out_of_range_error'
        part = 911
        offset = 10000
        fetch_ds = [Deferred()]
        clock = MemoryReactorClock()
        mockclient = Mock(reactor=clock)
        mockclient.send_fetch_request.side_effect = fetch_ds

        consumer = Consumer(mockclient, topic, part, Mock())
        d = consumer.start(offset)

        f = Failure(OffsetOutOfRangeError())
        fetch_ds[0].errback(f)

        self.assertEqual(self.failureResultOf(d), f)

        consumer.stop()

    def test_consumer_errors_during_offset(self):
        attempts = 5
        topic = 'all_errors_during_offset'
        part = 991
        mockback = Mock()
        clock = MemoryReactorClock()
        mockclient = Mock(reactor=clock)
        mockclient.send_offset_request.side_effect = Deferred
        # The request we expect...
        request = OffsetRequest(topic, part, OFFSET_EARLIEST, 1)
        # The error we'll return
        f = Failure(KafkaUnavailableError())  # Perhaps kafka wasn't up yet...

        consumer = Consumer(mockclient, topic, part, Mock(),
                            request_retry_max_attempts=attempts)
        d = consumer.start(OFFSET_EARLIEST)
        d.addErrback(mockback)
        # Make sure request for offset was made with correct request
        mockclient.send_offset_request.assert_called_once_with([request])
        call_count = 0
        while not mockback.called:
            # Make sure more requests are made each time the timer expires
            call_count += 1
            self.assertEqual(call_count,
                             mockclient.send_offset_request.call_count)
            # Errback the request
            with patch.object(kconsumer, 'log'):
                consumer._request_d.errback(f)
            # Advance the clock to trigger the next request
            clock.advance(consumer.retry_delay + 0.01)

        self.assertEqual(attempts, call_count)
        # Make sure the start() deferred was errbacked with the failure
        mockback.assert_called_once_with(f)
        # Stop the consumer to cleanup any outstanding operations
        consumer.stop()

    def test_consumer_fetch_reply_during_processing(self):
        fetch_ds = [Deferred(), Deferred(), Deferred()]
        clock = MemoryReactorClock()
        mockclient = Mock(reactor=clock)
        proc_ds = [Deferred(), Deferred()]
        deferMaker = Mock()
        deferMaker.side_effect = proc_ds

        topic = 'repl_during_proc'
        part = 42
        offset = 1967

        mockclient.send_fetch_request.side_effect = fetch_ds
        consumer = Consumer(mockclient, topic, part, deferMaker)
        d = consumer.start(offset)
        messages = [create_message(b"v9", b"k9"), create_message(b"v10", b"k10")]

        # Return a message set starting 1 before the requested offest to
        # exercise the message-skipping code in Consumer._handle_fetch_response
        # which deals with the fact that Kafka can return messages with offests
        # less than requested due to messages being compressed as a set, and
        # the whole compressed set being returned together
        message_set = KafkaCodec._encode_message_set(messages, offset - 1)
        message_iter = KafkaCodec._decode_message_set_iter(message_set)
        responses = [FetchResponse(topic, part, KAFKA_SUCCESS, 486,
                                   message_iter)]
        with patch.object(kconsumer, 'log'):
            fetch_ds[0].callback(responses)
        # Make sure the processor was called
        self.assertEqual(proc_ds[0], consumer._processor_d)
        # Trigger another fetch
        clock.advance(0.01)
        # Make sure the consumer made a 2nd fetch request
        self.assertEqual(fetch_ds[1], consumer._request_d)
        # Make sure the consumer is still waiting on the 1st processor deferred
        self.assertEqual(proc_ds[0], consumer._processor_d)
        # Deliver the 2nd fetch result
        message_set = KafkaCodec._encode_message_set(messages, offset + 1)
        message_iter = KafkaCodec._decode_message_set_iter(message_set)
        responses = [FetchResponse(topic, part, KAFKA_SUCCESS, 486,
                                   message_iter)]
        fetch_ds[1].callback(responses)
        # Make sure the consumer is STILL waiting on the 1st processor deferred
        self.assertEqual(proc_ds[0], consumer._processor_d)
        # And is STILL waiting on the 2nd fetch reply
        self.assertEqual(fetch_ds[1], consumer._request_d)

        # Deliver the processing result
        proc_ds[0].callback(None)
        # Confirm the consumer is now waiting on the 2nd processor deferred,
        # and isn't waiting on any fetch result
        self.assertEqual(proc_ds[1], consumer._processor_d)
        self.assertEqual(None, consumer._request_d)

        # stop consumer to clean up
        consumer.stop()
        self.assertEqual(self.successResultOf(d), (1967, None))

    def test_consumer_fetch_large_message(self):
        topic = 'fetch_large_message'
        part = 676
        offset = 0
        mock_proc = Mock()
        clock = MemoryReactorClock()
        mockclient = Mock(reactor=clock)
        reqs_ds = [Deferred() for x in range(10)]
        mockclient.send_fetch_request.side_effect = reqs_ds

        consumer = Consumer(mockclient, topic, part, mock_proc)
        msg_size = consumer.buffer_size * 9
        messages = [create_message(b'*' * msg_size)]
        message_set = KafkaCodec._encode_message_set(messages, offset)
        d = consumer.start(offset)
        log.debug("Started Consumer: %r start_d: %r", consumer, d)

        # Ok, we deliver only part of the message_set, up to the size requested
        while not mock_proc.called:
            # Get the buffer size from the last call
            request = mockclient.send_fetch_request.call_args[0][0][0]
            log.debug("Got request: %r msg size: %d", request, msg_size)
            # Create a response only as large as the 'max_bytes' request param
            message_iter = KafkaCodec._decode_message_set_iter(
                message_set[0:request.max_bytes])
            responses = [FetchResponse(topic, part, KAFKA_SUCCESS, 486,
                                       message_iter)]
            log.debug("Calling _request_d: %r callback with: %r",
                      consumer._request_d, responses)
            consumer._request_d.callback(responses)
            # Advance the clock to trigger the next request
            clock.advance(0.1)

        consumer.stop()
        self.assertEqual(self.successResultOf(d), (0, None))

    def test_consumer_fetch_too_large_message(self):
        topic = 'fetch_too_large_message'
        part = 676
        offset = 0
        mockback = Mock()
        mock_proc = Mock()
        clock = MemoryReactorClock()
        mockclient = Mock(reactor=clock)
        reqs_ds = [Deferred() for x in range(10)]
        mockclient.send_fetch_request.side_effect = reqs_ds

        consumer = Consumer(mockclient, topic, part, mock_proc,
                            max_buffer_size=8 * FETCH_BUFFER_SIZE_BYTES)
        messages = [create_message(b'X' * (consumer.buffer_size * 9))]
        message_set = KafkaCodec._encode_message_set(messages, offset)
        d = consumer.start(offset)
        d.addErrback(mockback)

        # Ok, we deliver only part of the message_set, up to the size requested
        while not mockback.called:
            # Get the buffer size from the last call
            request = mockclient.send_fetch_request.call_args[0][0][0]
            # Create a response only as large as the 'max_bytes' request param
            message_iter = KafkaCodec._decode_message_set_iter(
                message_set[0:request.max_bytes])
            responses = [FetchResponse(topic, part, KAFKA_SUCCESS, 486,
                                       message_iter)]
            with patch.object(kconsumer, 'log'):
                consumer._request_d.callback(responses)
            # Advance the clock to trigger the next request
            clock.advance(0.01)

        consumer.stop()
        self.assertTrue(mockback.call_args[0][0].check(
            ConsumerFetchSizeTooSmall))

    def test_consumer_fetch_response_with_wrong_partition(self):
        topic = 'fetch_response_with_wrong_partition'
        part = 68
        offset = 0
        mock_proc = Mock()
        clock = MemoryReactorClock()
        mockclient = Mock(reactor=clock)
        reqs_ds = [Deferred(), Deferred()]
        mockclient.send_fetch_request.side_effect = reqs_ds

        consumer = Consumer(mockclient, topic, part, mock_proc)
        d = consumer.start(offset)

        # Make sure the consumer started
        request = FetchRequest(topic, part, offset, consumer.buffer_size)
        mockclient.send_fetch_request.assert_called_once_with(
            [request], max_wait_time=consumer.fetch_max_wait_time,
            min_bytes=consumer.fetch_min_bytes)
        self.assertEqual(consumer._request_d, reqs_ds[0])

        # create & deliver the responses
        messages = [create_message(b"v1", b"k1"), create_message(b"v2", b"k2")]
        message_set = KafkaCodec._encode_message_set(messages, offset)
        message_iter = KafkaCodec._decode_message_set_iter(message_set)
        bad_messages = [create_message(b'fetch_response_with_wrong_partition')]
        bad_message_set = KafkaCodec._encode_message_set(bad_messages, offset)
        bad_message_iter = KafkaCodec._decode_message_set_iter(bad_message_set)
        responses = [
            FetchResponse(topic, part + 1, KAFKA_SUCCESS, 99, bad_message_iter),
            FetchResponse(topic, part,     KAFKA_SUCCESS, 99, message_iter),
        ]
        with patch.object(kconsumer, 'log') as klog:
            reqs_ds[0].callback(responses)
            klog.warning.assert_called_once_with(
                '%r: Got response with partition: %r not our own: %r',
                consumer, part + 1, part)
        # Make sure the processor was called
        self.assertTrue(mock_proc.called)

        consumer.stop()
        self.assertEqual(self.successResultOf(d), (1, None))

    def test_consumer_do_fetch_not_reentrant(self):
        # This test is a bit of a hack to get coverage
        clock = MemoryReactorClock()
        mockclient = Mock(reactor=clock)
        consumer = Consumer(mockclient, 'do_fetch_not_reentrant', 8, Mock())
        d = consumer.start(0)
        request = FetchRequest('do_fetch_not_reentrant', 8, 0,
                               consumer.buffer_size)
        mockclient.send_fetch_request.assert_called_once_with(
            [request], max_wait_time=consumer.fetch_max_wait_time,
            min_bytes=consumer.fetch_min_bytes)

        # I think _do_fetch() cannot possibly (normally) be called when there's
        # an outstanding request, so force it
        with patch.object(kconsumer, 'log') as klog:
            consumer._do_fetch()
            klog.debug.assert_called_once_with(
                "_do_fetch: Outstanding request: %r", consumer._request_d)

        # And make sure no additional fetch request was made
        mockclient.send_fetch_request.assert_called_once_with(
            [request], max_wait_time=consumer.fetch_max_wait_time,
            min_bytes=consumer.fetch_min_bytes)
        # clean up
        consumer.stop()
        self.assertEqual(self.successResultOf(d), (None, None))

    def test_consumer_do_fetch_before_retry_call(self):
        # This test is a bit of a hack to get coverage
        clock = MemoryReactorClock()
        mockclient = Mock(reactor=clock)
        mockclient.send_fetch_request.return_value = Deferred()
        consumer = Consumer(mockclient, 'do_fetch_before_retry_call', 8,
                            Mock())
        d = consumer.start(0)
        request = FetchRequest('do_fetch_before_retry_call', 8, 0,
                               consumer.buffer_size)
        mockclient.send_fetch_request.assert_called_once_with(
            [request], max_wait_time=consumer.fetch_max_wait_time,
            min_bytes=consumer.fetch_min_bytes)
        # The error we'll return
        f = Failure(KafkaUnavailableError())  # Perhaps kafka wasn't up yet...

        # errback the request so the Consumer will create a _retry_call
        with patch.object(kconsumer, 'log'):
            consumer._request_d.errback(f)

        # I think _do_fetch() cannot possibly (normally) be called before the
        # retry_call fires, so force it
        with patch.object(kconsumer, 'log'):
            consumer._do_fetch()

        # clean up
        consumer.stop()
        self.assertEqual(self.successResultOf(d), (None, None))

    def test_consumer_autocommit_during_commit(self):
        clock = MemoryReactorClock()
        mockclient = Mock(reactor=clock)
        commit_ds = [Deferred(), Deferred()]
        mockclient.send_offset_commit_request.side_effect = commit_ds
        the_group = 'XTC'
        the_topic = 'test_consumer_autocommit_during_commit'
        the_part = 119
        the_offset = 2496
        the_request = OffsetCommitRequest(
            the_topic, the_part, the_offset, TIMESTAMP_INVALID, None)
        # Create a consumer and muck with the state a bit...
        consumer = Consumer(mockclient, the_topic, the_part, Mock(), the_group)
        consumer._last_processed_offset = the_offset  # Fake processed msgs
        consumer._commit_looper = Mock()  # Mock a looping call to test reset
        d = consumer.commit()
        mockclient.send_offset_commit_request.assert_called_once_with(
            the_group, [the_request], consumer_id=None, group_generation_id=-1)
        consumer._commit_looper.reset.assert_called_once_with()
        # Fake start_d, then force an auto-commit
        consumer._start_d = True
        consumer._auto_commit()
        # Check that still only one commit request has been made
        mockclient.send_offset_commit_request.assert_called_once_with(
            the_group, [the_request], consumer_id=None, group_generation_id=-1)
        mockclient.send_offset_commit_request.reset_mock()
        # bump the last_processed_offset
        consumer._last_processed_offset = the_offset + 1  # Fake processed msgs
        # callback the first commit deferred.
        commit_response = [
            OffsetCommitResponse(the_topic, the_part, KAFKA_SUCCESS),
        ]
        commit_ds[0].callback(commit_response)
        self.assertTrue(d.called)
        # Check that the second commit request has been made
        the_request = OffsetCommitRequest(
            the_topic, the_part, the_offset + 1, TIMESTAMP_INVALID, None)
        mockclient.send_offset_commit_request.assert_called_once_with(
            the_group, [the_request], consumer_id=None, group_generation_id=-1)

    def test_consumer_unhandled_commit_failure(self):
        """test_consumer_unhandled_commit_failure
        Test that if the commit() call's returned deferred encounters non-kafka
        errors that the commit attempt will not be retried
        """
        the_group = 'Bangles'
        the_topic = 'test_consumer_unhandled_commit_failure'
        the_part = 6
        the_offset = 4513
        clock = MemoryReactorClock()
        mockclient = Mock(reactor=clock)
        # Make the commit throw an error that won't allow request to be retried
        the_fail = Failure(ValueError(
            "test_consumer_unhandled_commit_failure induced failure"))
        commit_ds = [fail(the_fail), Deferred()]
        mockclient.send_offset_commit_request.side_effect = commit_ds

        # Create a consumer and muck with the state a bit...
        consumer = Consumer(mockclient, the_topic, the_part, Mock(),
                            the_group)
        consumer._last_processed_offset = the_offset  # Fake processed msgs

        # Patch the consumer's log so we can make sure the failure is logged
        with patch.object(kconsumer, 'log') as klog:
            commit_d = consumer.commit()

        # Make sure send_commit_request was called once, and error was logged
        the_request = OffsetCommitRequest(
            the_topic, the_part, the_offset, TIMESTAMP_INVALID, None)
        mockclient.send_offset_commit_request.assert_called_once_with(
            the_group, [the_request], consumer_id=None, group_generation_id=-1)
        klog.error.assert_called_once_with(
            'Unhandleable failure during commit attempt: %r\n\t%r',
            ANY, ANY)
        self.assertEqual(self.failureResultOf(commit_d, ValueError), the_fail)
        # Eat the error
        commit_d.addErrback(lambda _: None)

    def test_consumer_commit_timer_failed(self):
        """test_consumer_commit_timer_failed
        Test that the looping call is restarted when an error occurs
        Somewhat artificial test to confirm that when failures occur in
        consumer._auto_commit (which cause the looping call to terminate) that
        the looping call is restarted.
        """
        the_group = 'Alphaville'
        the_topic = u'test_consumer_commit_timer_failed'
        the_part = 5
        the_offset = 5431
        clock = MemoryReactorClock()
        mockclient = Mock(reactor=clock)
        fetch_ds = [Deferred(), Deferred()]
        mockclient.send_fetch_request.side_effect = fetch_ds
        # Make the commit throw an error that won't allow request to be retried
        the_error = ValueError(
            "test_consumer_commit_timer_failed induced failure")

        # Create a consumer and muck with the state a bit...
        consumer = Consumer(mockclient, the_topic, the_part, Mock(),
                            the_group)
        consumer._last_processed_offset = the_offset  # Fake processed msgs

        # Start the consumer (starts auto-commit clock)
        start_d = consumer.start(the_offset)
        # Patch the consumer's log so we can make sure the failure is logged
        with patch.object(kconsumer, 'log') as klog:
            # Advance the clock to trigger auto-commit
            with patch.object(consumer, 'commit', side_effect=the_error):
                clock.advance(consumer.auto_commit_every_s)
        klog.warning.assert_called_once_with(
            '_commit_timer_failed: uncaught error %r: %s in _auto_commit',
            ANY, ANY)

        # Check that the looping call was restarted
        self.assertTrue(consumer._commit_looper.running)

        consumer.stop()
        self.assertEqual(self.successResultOf(start_d), (the_offset, None))

    def test_consumer_send_timer_stopped_error(self):
        # Purely for coverage
        client = Mock(reactor=MemoryReactorClock())
        consumer = Consumer(client, 'topic', 5, Mock(), 'abba')
        consumer.start(0)
        with patch.object(kconsumer, 'log') as klog:
            consumer._commit_timer_stopped('Borg')
        klog.warning.assert_called_once_with(
            '_commit_timer_stopped with wrong timer:%s not:%s', 'Borg',
            consumer._commit_looper)
        consumer.stop()

    def test_consumer_send_commit_request_not_concurrent(self):
        # Purely for coverage: Force a call of _send_commit_request
        # in order to effect the raise of OperationInProgress
        client = Mock()
        consumer = Consumer(client, 'topic', 5, Mock(), 'The Call')
        # Mess with the state
        consumer._last_processed_offset = 1
        the_mock = Mock()
        consumer._commit_req = the_mock
        self.assertRaises(OperationInProgress, consumer.commit)

    def test_consumer_shutdown_nothing_processing_no_cgroup(self):
        """
        Test the consumer shutdown happy path when no messages are currently
        being processed by the processor function (while waiting on fetch req),
        and further that there's no consumer group, so no commit needed
        """
        clock = MemoryReactorClock()
        mockclient = Mock(reactor=clock)
        mockproc = Mock()
        consumer = Consumer(mockclient, 'snpncgTopic', 1, mockproc)
        start_d = consumer.start(1)
        # Ensure a fetch request was made
        request = FetchRequest('snpncgTopic', 1, 1, consumer.buffer_size)
        mockclient.send_fetch_request.assert_called_once_with(
            [request], max_wait_time=consumer.fetch_max_wait_time,
            min_bytes=consumer.fetch_min_bytes)
        # Shutdown the consumer
        shutdown_d = consumer.shutdown()
        # Ensure the stop was signaled
        self.assertEqual(self.successResultOf(start_d), (None, None))
        # Ensure the shutdown was signaled
        self.assertEqual(self.successResultOf(shutdown_d), (None, None))
        # Ensure the processor was never called
        self.assertFalse(mockproc.called)

    def test_consumer_shutdown_nothing_processing(self):
        """
        Test the consumer shutdown happy path when no messages are currently
        being processed by the processor function (while waiting on fetch req).
        """
        clock = MemoryReactorClock()
        mockclient = Mock(reactor=clock)
        mockproc = Mock()
        consumer = Consumer(mockclient, 'snpTopic', 1, mockproc, 'snpGroup')
        start_d = consumer.start(1)
        # Ensure a fetch request was made
        request = FetchRequest('snpTopic', 1, 1, consumer.buffer_size)
        mockclient.send_fetch_request.assert_called_once_with(
            [request], max_wait_time=consumer.fetch_max_wait_time,
            min_bytes=consumer.fetch_min_bytes)
        # Shutdown the consumer
        shutdown_d = consumer.shutdown()
        # Ensure the stop was signaled
        self.assertEqual(self.successResultOf(start_d), (None, None))
        # Ensure the shutdown was signaled
        self.assertEqual(self.successResultOf(shutdown_d), (None, None))
        # Ensure the processor was never called
        self.assertFalse(mockproc.called)

    def test_consumer_shutdown_processing(self):
        """test_consumer_shutdown_processing
        Test the consumer shutdown happy path when messages are currently
        being processed by the processor function.
        """
        reqs_ds = [Deferred(), Deferred()]
        commit_d = [Deferred()]
        clock = MemoryReactorClock()
        mockclient = Mock(reactor=clock)
        mockclient.send_fetch_request.side_effect = reqs_ds
        mockclient.send_offset_commit_request.side_effect = commit_d
        proc_d = Deferred()

        topic = 'tcsp'
        part = 2
        offset = 5

        consumer = Consumer(
            mockclient, topic, part, lambda *args, **kwargs: proc_d,
            'tcsp_group')
        start_d = consumer.start(offset)
        request = FetchRequest(topic, part, offset, consumer.buffer_size)
        mockclient.send_fetch_request.assert_called_once_with(
            [request], max_wait_time=consumer.fetch_max_wait_time,
            min_bytes=consumer.fetch_min_bytes)
        # create & deliver the response
        messages = [
            create_message(b"v1", b"k1"),
            create_message(b"v2", b"k2"),
        ]
        message_set = KafkaCodec._encode_message_set(messages, offset)
        message_iter = KafkaCodec._decode_message_set_iter(message_set)
        responses = [FetchResponse(topic, part, KAFKA_SUCCESS, 99,
                                   message_iter)]
        reqs_ds[0].callback(responses)
        # Make sure the processor was called
        self.assertEqual(proc_d, consumer._processor_d)
        # While the consumer is waiting on the processor_d, shut it down
        shutdown_d = consumer.shutdown()
        # Ensure the processor deferred wasn't cancelled & consumer not stopped
        self.assertFalse(proc_d.called)
        self.assertNoResult(start_d)
        # complete the processor and ensure shutdown completed
        proc_d.callback(None)
        # Indicate a successful commit
        commit_d[0].callback(consumer._last_processed_offset)
        # Ensure the stop was signaled
        self.assertEqual(self.successResultOf(start_d), (6, 6))
        # Ensure the shutdown was signaled
        self.assertEqual(self.successResultOf(shutdown_d), (6, 6))

    def test_consumer_shutdown_commit_in_progress(self):
        """test_consumer_shutdown_commit_in_progress
        Test the consumer shutdown when there is a commit already in process
        In the case that consumer.shutdown() is called and there is already a
        shutdown request in flight to Kafka, ensure that the shutdown is tied
        to the successful commit of the last processed offset.
        """
        reqs_ds = [Deferred(), Deferred()]
        commit_ds = [Deferred(), Deferred()]
        clock = MemoryReactorClock()
        mockclient = Mock(reactor=clock)
        mockclient.send_fetch_request.side_effect = reqs_ds
        mockclient.send_offset_commit_request.side_effect = commit_ds
        the_processor = Mock()
        proc_deferreds = [Deferred(), Deferred()]
        the_processor.side_effect = proc_deferreds

        topic = 'tcscip'
        part = 3
        offset = 6

        consumer = Consumer(
            mockclient, topic, part, the_processor, 'tcscip_group',
            auto_commit_every_n=2)
        start_d = consumer.start(offset)
        request = FetchRequest(topic, part, offset, consumer.buffer_size)
        mockclient.send_fetch_request.assert_called_once_with(
            [request], max_wait_time=consumer.fetch_max_wait_time,
            min_bytes=consumer.fetch_min_bytes)
        # create & deliver the response
        messages = [
            create_message(b"v1", b"k1"),
            create_message(b"v2", b"k2"),
        ]
        message_set = KafkaCodec._encode_message_set(messages, offset)
        message_iter = KafkaCodec._decode_message_set_iter(message_set)
        responses = [FetchResponse(topic, part, KAFKA_SUCCESS, 99,
                                   message_iter)]
        reqs_ds[0].callback(responses)
        # Make sure the processor was called
        self.assertEqual(proc_deferreds[0], consumer._processor_d)
        # Ensure the processor deferred wasn't cancelled & consumer not stopped
        self.assertFalse(proc_deferreds[0].called)
        # complete the processor which will kick off auto-commit
        proc_deferreds[0].callback(None)
        # While the consumer is waiting on the commit reply, shut it down
        shutdown_d = consumer.shutdown()
        # Ensure consumer was not yet stopped/shutdown not complete
        self.assertFalse(start_d.called)
        self.assertFalse(shutdown_d.called)
        # Indicate a successful commit
        commit_ds[0].callback(consumer._last_processed_offset)
        # Ensure the stop was signaled
        self.assertEqual((7, 7), self.successResultOf(start_d))
        # Ensure the shutdown was signaled
        self.assertEqual((7, 7), self.successResultOf(shutdown_d))

    def test_consumer_shutdown_commit_failure(self):
        """test_consumer_shutdown_commit_failure
        Test the consumer shutdown when the commit attempt fails
        """
        reqs_ds = [Deferred(), Deferred()]
        commit_d = [Deferred()]
        clock = MemoryReactorClock()
        mockclient = Mock(reactor=clock)
        mockclient.send_fetch_request.side_effect = reqs_ds
        mockclient.send_offset_commit_request.side_effect = commit_d
        proc_d = Deferred()

        topic = 'tcscf'
        part = 2
        offset = 5

        consumer = Consumer(
            mockclient, topic, part, lambda *args, **kwargs: proc_d,
            'tcscf_group')
        start_d = consumer.start(offset)
        request = FetchRequest(topic, part, offset, consumer.buffer_size)
        mockclient.send_fetch_request.assert_called_once_with(
            [request], max_wait_time=consumer.fetch_max_wait_time,
            min_bytes=consumer.fetch_min_bytes)
        # create & deliver the response
        messages = [
            create_message(b"v1", b"k1"),
            create_message(b"v2", b"k2"),
        ]
        message_set = KafkaCodec._encode_message_set(messages, offset)
        message_iter = KafkaCodec._decode_message_set_iter(message_set)
        responses = [FetchResponse(topic, part, KAFKA_SUCCESS, 99,
                                   message_iter)]
        reqs_ds[0].callback(responses)
        # Make sure the processor was called
        self.assertEqual(proc_d, consumer._processor_d)
        # While the consumer is waiting on the processor_d, shut it down
        shutdown_d = consumer.shutdown()
        # Ensure the processor deferred wasn't cancelled & consumer not stopped
        self.assertNoResult(proc_d)
        # complete the processor and ensure shutdown completed
        proc_d.callback(None)
        # Indicate a failed commit
        the_fail = Failure(RuntimeError('Unretryable Commit Failure'))
        commit_d[0].errback(the_fail)
        # Ensure the stop was signaled with nothing committed
        self.assertEqual((6, None), self.successResultOf(start_d))
        # Ensure the shutdown was signaled as an errback
        self.assertEqual(the_fail, self.failureResultOf(shutdown_d))

    def test_consumer_shutdown_processor_failure(self):
        """test_consumer_shutdown_processor_failure
        Test the consumer shutdown when the processor fails/errbacks after
        shutdown is called
        """
        reqs_ds = [Deferred(), Deferred()]
        commit_d = [Deferred()]
        clock = MemoryReactorClock()
        mockclient = Mock(reactor=clock)
        mockclient.send_fetch_request.side_effect = reqs_ds
        mockclient.send_offset_commit_request.side_effect = commit_d
        the_processor = Mock()
        proc_deferreds = [Deferred(), Deferred()]
        the_processor.side_effect = proc_deferreds

        topic = 'tcspf'
        part = 3
        offset = 8

        consumer = Consumer(
            mockclient, topic, part, the_processor, 'tcspf_group',
            auto_commit_every_n=1)
        start_d = consumer.start(offset)
        request = FetchRequest(topic, part, offset, consumer.buffer_size)
        mockclient.send_fetch_request.assert_called_once_with(
            [request], max_wait_time=consumer.fetch_max_wait_time,
            min_bytes=consumer.fetch_min_bytes)
        # create & deliver the response
        messages = [
            create_message(b"v1", b"k1"),
            create_message(b"v2", b"k2"),
        ]
        message_set = KafkaCodec._encode_message_set(messages, offset)
        message_iter = KafkaCodec._decode_message_set_iter(message_set)
        responses = [FetchResponse(topic, part, KAFKA_SUCCESS, 99,
                                   message_iter)]
        reqs_ds[0].callback(responses)
        # Make sure the processor was called
        self.assertEqual(proc_deferreds[0], consumer._processor_d)
        # While the consumer is waiting on the processor_d, shut it down
        shutdown_d = consumer.shutdown()
        # Ensure the processor deferred wasn't cancelled & consumer not stopped
        self.assertFalse(proc_deferreds[0].called)
        self.assertNoResult(start_d)
        # errback the processor
        the_fail = Failure(RuntimeError('Horrible Processor Failure'))
        proc_deferreds[0].errback(the_fail)
        # Ensure the stop was signaled with the failure
        self.assertEqual(self.failureResultOf(start_d), the_fail)
        # Ensure the shutdown was signaled as a callback, not errback
        self.assertEqual(self.successResultOf(shutdown_d), (None, None))

    def test_consumer_shutdown_processor_immediate_shutdown(self):
        """
        Test the consumer when the processor calls shutdown immediately.
        Any in-progress operations should be completed, and the start and
        shutdown deferreds should return the proper committed/processed offsets
        """
        reqs_ds = [Deferred(), Deferred()]
        commit_d = [Deferred()]
        proc_d_canceller = Mock()
        proc_d_errmock = Mock()
        proc_deferred = Deferred(canceller=proc_d_canceller)
        proc_deferred.addErrback(proc_d_errmock)
        proc_l = []  # Used to pass the shutdown_d out
        clock = MemoryReactorClock()
        mockclient = Mock(reactor=clock)
        mockclient.send_fetch_request.side_effect = reqs_ds
        mockclient.send_offset_commit_request.side_effect = commit_d

        topic = 'tcspis'
        part = 5
        offset = 9

        def the_processor(consumer, messages):
            # Shutdown the consumer, and use proc_l to pass out the deferred
            d = consumer.shutdown()
            proc_l.append(d)
            # Even though we've called shutdown, return a deferred anyway...
            return proc_deferred

        consumer = Consumer(
            mockclient, topic, part, the_processor, 'tcspis_group',
            auto_commit_every_n=1)
        start_d = consumer.start(offset)
        request = FetchRequest(topic, part, offset, consumer.buffer_size)
        mockclient.send_fetch_request.assert_called_once_with(
            [request], max_wait_time=consumer.fetch_max_wait_time,
            min_bytes=consumer.fetch_min_bytes)
        # create & deliver the response
        messages = [
            create_message(b"v1", b"k1"),
            create_message(b"v2", b"k2"),
        ]
        message_set = KafkaCodec._encode_message_set(messages, offset)
        message_iter = KafkaCodec._decode_message_set_iter(message_set)
        responses = [FetchResponse(topic, part, KAFKA_SUCCESS, 99,
                                   message_iter)]
        reqs_ds[0].callback(responses)
        # The processor shutdown the consumer prior to returning, so
        # stop/shutdown should have run, and the processor deferred
        # should have been cancelled. Check that's true
        proc_d_canceller.assert_called_once_with(proc_deferred)
        # Since the canceller didn't callback/errback, proc_deferred, it should
        # be errback'd by Twisted with a CancelledError
        commit_fail = proc_d_errmock.mock_calls[0][1][0]
        assert isinstance(commit_fail, Failure)
        commit_fail.trap(CancelledError)
        # Ensure the stop (start_d) was signaled with success
        self.assertEqual(self.successResultOf(start_d), (None, None))
        # Ensure the shutdown was signaled as a callback, not errback
        self.assertEqual(self.successResultOf(proc_l[0]), (None, None))

    def test_consumer_shutdown_called_twice(self):
        """
        Test the consumer shutdown when there is a shutdown already in progress
        """
        reqs_ds = [Deferred(), Deferred()]
        commit_d = [Deferred()]
        clock = MemoryReactorClock()
        mockclient = Mock(reactor=clock)
        mockclient.send_fetch_request.side_effect = reqs_ds
        mockclient.send_offset_commit_request.side_effect = commit_d
        proc_d = Deferred()

        topic = 'csct'
        part = 2
        offset = 5

        consumer = Consumer(mockclient, topic, part, lambda *args, **kwargs: proc_d, 'csct_group')
        start_d = consumer.start(offset)
        request = FetchRequest(topic, part, offset, consumer.buffer_size)
        mockclient.send_fetch_request.assert_called_once_with(
            [request], max_wait_time=consumer.fetch_max_wait_time,
            min_bytes=consumer.fetch_min_bytes)
        # create & deliver the response
        messages = [
            create_message(b"v1", b"k1"),
            create_message(b"v2", b"k2"),
        ]
        message_set = KafkaCodec._encode_message_set(messages, offset)
        message_iter = KafkaCodec._decode_message_set_iter(message_set)
        responses = [FetchResponse(topic, part, KAFKA_SUCCESS, 99,
                                   message_iter)]
        reqs_ds[0].callback(responses)
        # Make sure the processor was called
        self.assertEqual(proc_d, consumer._processor_d)
        # While the consumer is waiting on the processor_d, shut it down
        shutdown_d = consumer.shutdown()
        # Ensure the processor deferred wasn't cancelled & consumer not stopped
        self.assertFalse(proc_d.called)
        self.assertNoResult(start_d)
        self.assertFalse(shutdown_d.called)
        # While the consumer is waiting for the processor to complete, call
        # shutdown again and assert it raises a RestopError
        shutdown_d_2 = consumer.shutdown()
        the_fail = self.failureResultOf(shutdown_d_2, RestopError)
        self.assertEqual(the_fail.value.args, ("Shutdown called more than once.",))
        # Complete the shutdown.
        proc_d.callback(None)
        commit_d[0].callback(consumer._last_processed_offset)
        # Ensure the stop (start_d) was signaled with success
        self.assertEqual(self.successResultOf(start_d), (6, 6))
        # Ensure the shutdown was signaled as a callback, not errback
        self.assertEqual(self.successResultOf(shutdown_d), (6, 6))

    def test_consumer_shutdown_when_not_started(self):
        """
        Test the consumer shutdown when the consumer was never started
        """
        clock = MemoryReactorClock()
        mockclient = Mock(reactor=clock)
        mockproc = Mock()
        consumer = Consumer(mockclient, 'cswns', 1, mockproc)
        shutdown_d = consumer.shutdown()
        the_fail = self.failureResultOf(shutdown_d, RestopError)
        self.assertEqual(
            the_fail.value.args,
            ("Shutdown called on non-running consumer",))

    def test_consumer_commit_with_retrieved_offset(self):
        """
        Test that the consumer properly handles a commit operation from
        the processor function before deferred fires, after having retrieved
        committed offsets from Kafka. This tests that a bug which
        existed previously (<=v2.6.0) is fixed.
        """
        offset = 1234  # arbitrary, offset committed on topic
        fetch_offset = offset + 1  # fetch at next offset after committed
        highwatermark = offset + 100  # last message in topic/part
        topic = 'topic_with_committed_offsets'
        part = 56
        offset_fetch_ds = [Deferred()]
        fetch_ds = [Deferred(), Deferred()]
        proc_ds = [Deferred(), Deferred()]
        clock = MemoryReactorClock()
        mockclient = Mock(reactor=clock)
        mockclient.send_offset_fetch_request.side_effect = offset_fetch_ds
        mockclient.send_fetch_request.side_effect = fetch_ds
        the_processor = Mock()
        the_processor.side_effect = proc_ds
        consumer = Consumer(mockclient, topic, part, the_processor,
                            consumer_group="myGroup",
                            auto_commit_every_n=0,
                            auto_commit_every_ms=0)
        start_d = consumer.start(OFFSET_COMMITTED)
        # Make sure request was made
        request = OffsetFetchRequest(topic, part)
        mockclient.send_offset_fetch_request.assert_called_once_with('myGroup', [request])
        # Deliver the response
        responses = [OffsetFetchResponse(topic, part, offset, b"METADATA",
                                         KAFKA_SUCCESS)]
        offset_fetch_ds[0].callback(responses)
        self.assertEqual(fetch_offset, consumer._fetch_offset)
        # Check that the message fetch was started
        request = FetchRequest(topic, part, fetch_offset, consumer.buffer_size)
        mockclient.send_fetch_request.assert_called_once_with(
            [request], max_wait_time=consumer.fetch_max_wait_time,
            min_bytes=consumer.fetch_min_bytes)
        # Fake the fetch response to trigger the processor call
        # create & deliver the response
        messages = [create_message(b"v1", b"k1")]
        message_set = KafkaCodec._encode_message_set(messages, fetch_offset)
        message_iter = KafkaCodec._decode_message_set_iter(message_set)
        fetch_responses = [FetchResponse(topic, part, KAFKA_SUCCESS,
                                         highwatermark, message_iter)]
        fetch_ds[0].callback(fetch_responses)
        # Check that the processor function was properly called
        log.debug("MockClient Calls: %r ", mockclient.mock_calls)
        the_processor.assert_called_once_with(
            consumer,
            [SourcedMessage(topic, part, fetch_offset, messages[0])])
        # Attempt to commit offsets
        commit_d = consumer.commit()
        # the commit call should have short-circuited due to lack of
        # processing anything up to now.
        self.assertEqual(self.successResultOf(commit_d), 1234)
        self.assertFalse(mockclient.send_offset_commit_request.called)
        # Stop the consumer to cleanup any outstanding operations
        consumer.stop()
        self.assertEqual(self.successResultOf(start_d), (None, 1234))

    def test_consumer_consume_committed_no_offset_stored(self):
        """
        Test that when a consumer is started from OFFSET_COMMITTED and there
        is no committed offset that the fetch request is for OFFSET_EARLIEST,
        not 0 or any other offset

        https://github.com/ciena/afkak/issues/13
        """
        topic = u'notCommittedTopic'
        part = 0
        offset = 20170912
        group = u"aGroup"
        reqs_ds = [Deferred(), Deferred(), Deferred()]
        clock = MemoryReactorClock()
        mockclient = Mock(reactor=clock)
        mockclient.send_offset_fetch_request.return_value = reqs_ds[0]
        mockclient.send_offset_request.return_value = reqs_ds[1]
        mockclient.send_fetch_request.return_value = reqs_ds[2]
        consumer = Consumer(mockclient, topic, part, Mock(),
                            consumer_group=group)
        d = consumer.start(OFFSET_COMMITTED)
        # Make sure request for committed offset was made
        request = OffsetFetchRequest(topic, part)
        mockclient.send_offset_fetch_request.assert_called_once_with(group, [request])
        # Deliver the response. -1 offset, empty metadata
        responses = [OffsetFetchResponse(topic, part, -1, "", KAFKA_SUCCESS)]
        reqs_ds[0].callback(responses)
        self.assertEqual(OFFSET_EARLIEST, consumer._fetch_offset)
        # Make sure request for OFFSET_EARLIEST was made
        request = OffsetRequest(topic, part, OFFSET_EARLIEST, 1)
        mockclient.send_offset_request.assert_called_once_with([request])
        # Deliver the response. -1 offset, empty metadata
        responses = [OffsetResponse(topic, part, KAFKA_SUCCESS, [offset])]
        reqs_ds[1].callback(responses)
        self.assertEqual(offset, consumer._fetch_offset)
        # Check that the message fetch was started
        request = FetchRequest(topic, part, offset, consumer.buffer_size)
        mockclient.send_fetch_request.assert_called_once_with(
            [request], max_wait_time=consumer.fetch_max_wait_time,
            min_bytes=consumer.fetch_min_bytes)
        # Stop the consumer to cleanup any outstanding operations
        consumer.stop()
        self.assertEqual(self.successResultOf(d), (None, None))

    def test_consumer_process_messages_should_exit_when_no_messages_left(self):
        client = Mock()
        a_partition = 9
        a_processor = Mock()
        a_consumer_group = 'My Consumer Group'

        consumer = Consumer(
            client, 'a_topic', a_partition, a_processor, a_consumer_group,
        )

        self.assertIsNone(consumer._process_messages([]))

    def test_consumer_process_messages_should_notify_msg_block_when_no_messages_left(self):
        client = Mock()
        a_partition = 9
        a_processor = Mock()
        a_consumer_group = 'My Consumer Group'

        consumer = Consumer(
            client, 'a_topic', a_partition, a_processor, a_consumer_group,
        )
        d = consumer._msg_block_d = Deferred()
        consumer._process_messages([])
        self.assertTrue(self.successResultOf(d))<|MERGE_RESOLUTION|>--- conflicted
+++ resolved
@@ -16,14 +16,14 @@
 
 import logging
 
-from mock import ANY, Mock, call, patch
 from twisted.internet.defer import CancelledError, Deferred, fail
 from twisted.python.failure import Failure
 from twisted.test.proto_helpers import MemoryReactorClock
 from twisted.trial import unittest
 
+from mock import ANY, Mock, call, patch
+
 from .. import consumer as kconsumer  # for patching
-<<<<<<< HEAD
 from ..common import (
     KAFKA_SUCCESS, OFFSET_COMMITTED, OFFSET_EARLIEST, OFFSET_LATEST,
     TIMESTAMP_INVALID, ConsumerFetchSizeTooSmall, FetchRequest, FetchResponse,
@@ -31,18 +31,8 @@
     OffsetCommitRequest, OffsetCommitResponse, OffsetFetchRequest,
     OffsetFetchResponse, OffsetOutOfRangeError, OffsetRequest, OffsetResponse,
     OperationInProgress, RestartError, RestopError, SourcedMessage,
+    UnknownError,
 )
-=======
-from ..common import (KAFKA_SUCCESS, OFFSET_COMMITTED, OFFSET_EARLIEST,
-                      OFFSET_LATEST, TIMESTAMP_INVALID,
-                      ConsumerFetchSizeTooSmall, FetchRequest, FetchResponse,
-                      InvalidConsumerGroupError, KafkaUnavailableError,
-                      Message, OffsetCommitRequest, OffsetCommitResponse,
-                      OffsetFetchRequest, OffsetFetchResponse,
-                      OffsetOutOfRangeError, OffsetRequest, OffsetResponse,
-                      OperationInProgress, RestartError, RestopError, UnknownError,
-                      SourcedMessage)
->>>>>>> 8c2ee052
 from ..consumer import FETCH_BUFFER_SIZE_BYTES, Consumer
 from ..kafkacodec import KafkaCodec, create_message
 
@@ -107,7 +97,7 @@
             Consumer(
                 Mock(), 'topic', 0, Mock(),
                 consumer_group='test_consumer_non_str_auto_offset_reset',
-                auto_offset_reset=111
+                auto_offset_reset=111,
             )
 
     def test_consumer_str_not_expected(self):
@@ -115,7 +105,7 @@
             Consumer(
                 Mock(), 'topic', 0, Mock(),
                 consumer_group='test_consumer_str_not_expected',
-                auto_offset_reset="not_expected"
+                auto_offset_reset="not_expected",
             )
 
     def test_consumer_init(self):
