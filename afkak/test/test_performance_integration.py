--- conflicted
+++ resolved
@@ -1,9 +1,5 @@
 # -*- coding: utf-8 -*-
-<<<<<<< HEAD
-# Copyright  2017, 2018 Ciena Corporation.
-=======
 # Copyright 2017, 2018 Ciena Corporation.
->>>>>>> 60ab7961
 
 from __future__ import print_function
 
