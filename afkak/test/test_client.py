# -*- coding: utf-8 -*-
# Copyright 2015 Cyan, Inc.
# Copyright 2017, 2018 Ciena Corporation

"""
Test code for KafkaClient class.
"""

from __future__ import absolute_import, division

import logging
import struct
from copy import copy
from functools import partial

from mock import ANY, MagicMock, Mock, call, patch
from twisted.internet.defer import Deferred, fail, succeed
from twisted.internet.error import ConnectionDone, ConnectionLost, UserError
from twisted.names.dns import Record_A, Record_CNAME, RRHeader
from twisted.names.error import DomainError
from twisted.python.compat import nativeString
from twisted.python.failure import Failure
from twisted.test.proto_helpers import MemoryReactorClock
from twisted.trial import unittest

<<<<<<< HEAD
import struct
import logging

from mock import MagicMock, Mock, patch, ANY, call

from afkak import KafkaClient
from afkak.brokerclient import _KafkaBrokerClient
from afkak.common import (
    ProduceRequest, ProduceResponse, FetchRequest, FetchResponse,
    OffsetRequest, OffsetResponse, OffsetCommitRequest, OffsetCommitResponse,
    OffsetFetchRequest, OffsetFetchResponse,
    BrokerMetadata, PartitionMetadata, TopicMetadata,
    RequestTimedOutError, TopicAndPartition, KafkaUnavailableError,
    DefaultKafkaPort, LeaderUnavailableError, PartitionUnavailableError,
    FailedPayloadsError, NotLeaderForPartitionError, OffsetAndMessage,
    UnknownTopicOrPartitionError, ConsumerCoordinatorNotAvailableError,
    NotCoordinatorForConsumerError,
    LeaveGroupRequest, LeaveGroupResponse
)
from afkak.kafkacodec import create_message, KafkaCodec
from afkak.client import _collect_hosts
import afkak.client as kclient  # for patching
=======
from .. import KafkaClient
from .. import client as kclient  # for patching
from ..brokerclient import _KafkaBrokerClient
from ..client import _collect_hosts
from ..common import (BrokerMetadata, ConsumerCoordinatorNotAvailableError,
                      DefaultKafkaPort, FailedPayloadsError, FetchRequest,
                      FetchResponse, KafkaUnavailableError,
                      LeaderUnavailableError, NotCoordinatorForConsumerError,
                      NotLeaderForPartitionError, OffsetAndMessage,
                      OffsetCommitRequest, OffsetCommitResponse,
                      OffsetFetchRequest, OffsetFetchResponse, OffsetRequest,
                      OffsetResponse, PartitionMetadata,
                      PartitionUnavailableError, ProduceRequest,
                      ProduceResponse, RequestTimedOutError, TopicAndPartition,
                      TopicMetadata, UnknownTopicOrPartitionError)
from ..kafkacodec import KafkaCodec, create_message
>>>>>>> 60ab7961

log = logging.getLogger(__name__)


class MemoryResolver(object):
    def __init__(self, records):
        """
        DNS resolver which answers queries based on a hard-coded set of
        records. Only the `IResolver.lookupAddress()` method is implemented.

        :param dict records:
            A mapping of DNS names to A answers. Names are of type :class:`str`
            and treated case-insensitively. They are not normalized for
            presence of a trailing dot as :mod:`twisted.names.client` does not
            do that.
        """
        self.records = {}
        for k, v in records.items():
            for record in v:
                self.addRecord(k, record)

    def addRecord(self, name, record):
        """
        Add a record to this resolver.
        """
        self.records.setdefault(nativeString(name).lower(), []).append(record)

    def lookupAddress(self, name, timeout=None):
        """
        Perform an A lookup against the local map.
        """
        assert isinstance(name, str)
        try:
            answers = [RRHeader(name=name, type=r.TYPE, payload=r)
                       for r in self.records[name.lower()]]
        except KeyError:
            return fail(DomainError(name))
        return succeed((answers, [], []))


def createMetadataResp():
    from .test_kafkacodec import create_encoded_metadata_response
    node_brokers = {
        0: BrokerMetadata(0, "brokers1.afkak.example.com", 1000),
        1: BrokerMetadata(1, "brokers1.afkak.example.com", 1001),
        3: BrokerMetadata(3, "brokers2.afkak.example.com", 1000),
    }

    topic_partitions = {
        "topic1": TopicMetadata(
            'topic1', 0, {
                0: PartitionMetadata("topic1", 0, 0, 1, (0, 2), (2,)),
                1: PartitionMetadata("topic1", 1, 1, 3, (0, 1), (0, 1)),
            },
        ),
        "topic2": TopicMetadata(
            'topic2', 0, {
                0: PartitionMetadata("topic2", 0, 0, 0, (), ()),
            },
        ),
        "topic3": TopicMetadata('topic3', 5, {}),
    }
    return create_encoded_metadata_response(node_brokers, topic_partitions)


def brkrAndReqsForTopicAndPartition(client, topic, part=0):
    """
    Helper function to dig out the outstanding request so we can
    "send" the response to it. (fire the deferred)
    """
    broker = client.topics_to_brokers[TopicAndPartition(topic, part)]
    brokerClient = client._get_brokerclient(broker.host, broker.port)
    return (brokerClient, brokerClient.requests)


class TestKafkaClient(unittest.TestCase):
    testMetaData = createMetadataResp()

    def getLeaderWrapper(self, c, *args, **kwArgs):
        with patch.object(KafkaClient, '_send_broker_unaware_request',
                          side_effect=lambda a, b: succeed(self.testMetaData)):
            d = c._get_leader_for_partition(*args)

        if 'errs' not in kwArgs:
            return self.successResultOf(d)
        return self.failureResultOf(d, kwArgs['errs'])

    def test_repr(self):
        c = KafkaClient('kafka.example.com', clientId='MyClient')
        c.clients = {('kafka.example.com', 9092): None}
        self.assertEqual(c.__repr__(), "<KafkaClient clientId=MyClient "
                         "brokers=[('kafka.example.com', 9092)] timeout=10.0>")

    def test_client_bad_timeout(self):
        with self.assertRaises(TypeError):
            KafkaClient('kafka.example.com', clientId='MyClient', timeout="100ms")

    def test_update_cluster_hosts(self):
        c = KafkaClient(hosts='www.example.com')
        c.update_cluster_hosts('meep.org')
        self.assertEqual(c._hosts, 'meep.org')
        self.assertEqual(c._collect_hosts_d, True)

    def test_send_broker_unaware_request_fail(self):
        """
        test_send_broker_unaware_request_fail
        Tests that call fails when all hosts are unavailable
        """

        mocked_brokers = {
            ('kafka01', 9092): MagicMock(connected=lambda: True),
            ('kafka02', 9092): MagicMock(connected=lambda: False),
        }

        # inject side effects (makeRequest returns deferreds that are
        # pre-failed with a timeout...
        mocked_brokers[('kafka01', 9092)].makeRequest.side_effect = lambda a, b: fail(
            RequestTimedOutError("kafka01 went away (unittest)"),
        )
        mocked_brokers[('kafka02', 9092)].makeRequest.side_effect = lambda a, b: fail(
            RequestTimedOutError("Kafka02 went away (unittest)"),
        )

        client = KafkaClient(hosts=['kafka01:9092', 'kafka02:9092'])
        # Alter the client's brokerclient dict
        client.clients = mocked_brokers
        client._collect_hosts_d = None
        # Get the deferred (should be already failed)
        fail1 = client._send_broker_unaware_request(1, 'fake request')
        # check it
        self.successResultOf(self.failUnlessFailure(fail1, KafkaUnavailableError))

        # Check that the proper calls were made
        for _key, brkr in mocked_brokers.items():
            brkr.makeRequest.assert_called_with(1, 'fake request')

    def test_send_broker_unaware_request(self):
        """
        test_send_broker_unaware_request
        Tests that call works when at least one of the host is available
        """
        mocked_brokers = {
            ('kafka21', 9092): MagicMock(connected=lambda: True),
            ('kafka22', 9092): MagicMock(connected=lambda: False),
        }
        # inject broker side effects
        mocked_brokers[('kafka21', 9092)].makeRequest.side_effect = lambda a, b: fail(
            RequestTimedOutError("Kafka21 went away (unittest)"),
        )
        mocked_brokers[('kafka22', 9092)].makeRequest.return_value = succeed('valid response')

        client = KafkaClient(hosts='kafka21:9092,kafka22:9092')

        # Alter the client's brokerclient dict
        client.clients = mocked_brokers
        client._collect_hosts_d = None
        resp = self.successResultOf(
            client._send_broker_unaware_request(1, 'fake request'))

        self.assertEqual('valid response', resp)
        mocked_brokers[
            ('kafka22', 9092)].makeRequest.assert_called_with(
                1, 'fake request')

    @patch('afkak.client._collect_hosts')
    def test_send_broker_unaware_request_reresolve_fails(self, _collect_hosts):
        """
        test_send_broker_unaware_request_reresolve_fails
        Tests that call works when at least one of the host is available, even
        if we attempted to re-resolve our hostnames and no IPs were returned.
        """
        mocked_brokers = {
            ('kafka21', 9092): MagicMock(connected=lambda: False),
            ('kafka22', 9092): MagicMock(connected=lambda: True),
        }
        # inject broker side effects
        mocked_brokers[('kafka21', 9092)].makeRequest.side_effect = lambda a, b: fail(
            RequestTimedOutError("Kafka21 went away (unittest)"),
        )
        mocked_brokers[('kafka22', 9092)].makeRequest.return_value = succeed('valid response')

        client = KafkaClient(hosts='kafka21:9092,kafka22:9092')

        # Alter the client's brokerclient dict
        client.clients = mocked_brokers
        client._collect_hosts_d = True
        _collect_hosts.return_value = succeed([])
        resp = self.successResultOf(
            client._send_broker_unaware_request(1, 'fake request'))

        self.assertEqual('valid response', resp)
        mocked_brokers[
            ('kafka22', 9092)].makeRequest.assert_called_with(
                1, 'fake request')

    def test_make_request_to_broker_handles_timeout(self):
        """test_make_request_to_broker_handles_timeout
        Test that request timeouts are handled properly
        """
        cbArg = []

        def _recordCallback(res):
            # Record how the deferred returned by our mocked broker is called
            cbArg.append(res)
            return res

        d = Deferred().addBoth(_recordCallback)
        mocked_brokers = {('kafka31', 9092): MagicMock(connected=lambda: True)}
        # inject broker side effects
        mocked_brokers[('kafka31', 9092)].makeRequest.return_value = d
        mocked_brokers[('kafka31', 9092)].cancelRequest.side_effect = \
            lambda rId, reason: d.errback(reason)

        reactor = MemoryReactorClock()
        client = KafkaClient(hosts='kafka31:9092', reactor=reactor)

        # Alter the client's brokerclient dict to use our mocked broker
        client.clients = mocked_brokers
        client._collect_hosts_d = None
        respD = client._send_broker_unaware_request(1, 'fake request')
        reactor.advance(client.timeout + 1)  # fire the timeout errback
        self.successResultOf(
            self.failUnlessFailure(respD, KafkaUnavailableError))
        self.assertTrue(cbArg[0].check(RequestTimedOutError))

    def test_make_request_to_broker_alerts_when_blocked(self):
        """test_make_request_to_broker_alerts_when_blocked
        Test that a blocked reactor will cause an error to be logged.
        """
        cbArg = []

        def _recordCallback(_):
            # Record how the deferred returned by our mocked broker is called
            cbArg.append(_)
            return _

        d = Deferred().addBoth(_recordCallback)
        m = Mock()
        mocked_brokers = {('kafka31', 9092): m}
        # inject broker side effects
        m.makeRequest.return_value = d
        m.cancelRequest.side_effect = lambda rId, reason: d.errback(reason)
        m.configure_mock(host='kafka31', port=9092)

        reactor = MemoryReactorClock()
        client = KafkaClient(hosts='kafka31:9092', reactor=reactor)

        # Alter the client's brokerclient dict to use our mocked broker
        client.clients = mocked_brokers
        client._collect_hosts_d = None
        with patch.object(kclient, 'log') as klog:
            respD = client._send_broker_unaware_request(1, 'fake request')
            reactor.advance(client.timeout + 1)  # fire the timeout errback
            klog.error.assert_called_once_with(
                'Reactor was starved for %f seconds during request.',
                client.timeout + 1)
        self.successResultOf(
            self.failUnlessFailure(respD, KafkaUnavailableError))
        self.assertTrue(cbArg[0].check(RequestTimedOutError))

    def test_make_request_to_broker_min_timeout(self):
        """
        Test that request timeouts can be overridden individually by the
        caller by passing the `min_timeout` argument.
        """
        cbArg = []

        def _recordCallback(res):
            # Record how the deferred returned by our mocked broker is called
            cbArg.append(res)
            return res

        d = Deferred().addBoth(_recordCallback)
        mock_broker = MagicMock()
        mocked_brokers = {('kafka31', 9092): mock_broker}
        # inject broker side effects
        mock_broker.makeRequest.return_value = d
        mock_broker.cancelRequest.side_effect = \
            lambda rId, reason: d.errback(reason)

        reactor = MemoryReactorClock()
        client = KafkaClient(hosts='kafka31:9092', reactor=reactor, timeout=5000)

        # Alter the client's brokerclient dict to use our mocked broker
        client.clients = mocked_brokers
        client._collect_hosts_d = None
        respD = client._make_request_to_broker(mock_broker, 1, 'request',
                                               min_timeout=10.0)

        # Advance past the client timeout of 5000ms. The request should not
        # time out as the timeout has been overridden.
        reactor.advance(5.0)
        self.assertNoResult(respD)

        # Advance past the configured timeout. Now the request times out.
        reactor.pump([
            4.0,  # Advance to the reactor block warning, clear it.
            1.0,  # Advance to the timeout.
        ])
        self.failureResultOf(respD).check(RequestTimedOutError)

        # The timeout happened at the broker level, meaning it was cleared from
        # internal data structures.
        self.assertTrue(cbArg[0].check(RequestTimedOutError))

    @patch('afkak.client.KafkaCodec')
    def test_load_metadata_for_topics(self, kCodec):
        """
        test_load_metadata_for_topics
        Load metadata for all topics
        """
        brokers = {}
        brokers[0] = BrokerMetadata(1, 'broker_1', 4567)
        brokers[1] = BrokerMetadata(2, 'broker_2', 5678)

        topics = {}
        topics['topic_1'] = TopicMetadata('topic_1', 0, {
            0: PartitionMetadata('topic_1', 0, 0, 1, [1, 2], [1, 2]),
        })
        topics['topic_noleader'] = TopicMetadata('topic_noleader', 0, {
            0: PartitionMetadata('topic_noleader', 0, 0, -1, [], []),
            1: PartitionMetadata('topic_noleader', 1, 0, -1, [], []),
        })
        topics['topic_no_partitions'] = TopicMetadata('topic_no_partitions', 0, {})
        topics['topic_3'] = TopicMetadata('topic_3', 0, {
            0: PartitionMetadata('topic_3', 0, 0, 0, [0, 1], [0, 1]),
            1: PartitionMetadata('topic_3', 1, 0, 1, [1, 0], [1, 0]),
            2: PartitionMetadata('topic_3', 2, 0, 0, [0, 1], [0, 1]),
        })
        kCodec.decode_metadata_response.return_value = (brokers, topics)
        kCodec.encode_metadata_request.return_value = MagicMock()

        d1 = Deferred()
        d2 = Deferred()
        with patch.object(KafkaClient, '_send_broker_unaware_request',
                          side_effect=[d1, d2]) as mockMethod:
            client = KafkaClient(hosts=['broker_1:4567'], timeout=None)

            # Ask the client to load the metadata, which will call our patched
            # _send_broker_unaware_request, and return d1, d2 in sequence
            load_d1 = client.load_metadata_for_topics()
            mockMethod.assert_called_once_with(
                client.correlation_id,
                kCodec.encode_metadata_request.return_value)

            # make sure subsequent calls for all topics returns
            # a new deferred and a new request is made
            load_d2 = client.load_metadata_for_topics()
            self.assertNotEqual(load_d1, load_d2)
            calls = [call(1, ANY), call(2, ANY)]
            self.assertEqual(calls, mockMethod.call_args_list)

        # Errback the first request and make sure we get the correct error type
        # `Cancelled` error types get 'eaten', others get logged and converted
        # to KafkaUnavailableError errors
        d1.errback(UnknownTopicOrPartitionError('TestFailure_d1'))
        self.successResultOf(
            self.failUnlessFailure(load_d1, KafkaUnavailableError))

        # Assert d2 request is independent
        self.assertNoResult(d2)
        # Fire the deferred with our constructed metadata
        d2.callback(self.testMetaData)

        # Now that we've made the request succeed, make sure the
        # in-process deferred is cleared, and the metadata is setup
        self.assertDictEqual({
            TopicAndPartition('topic_1', 0): brokers[1],
            TopicAndPartition('topic_noleader', 0): None,
            TopicAndPartition('topic_noleader', 1): None,
            TopicAndPartition('topic_3', 0): brokers[0],
            TopicAndPartition('topic_3', 1): brokers[1],
            TopicAndPartition('topic_3', 2): brokers[0]},
            client.topics_to_brokers)
        client.close()

    def test_get_leader_for_partitions_reloads_metadata(self):
        """
        test_get_leader_for_partitions_reloads_metadata
        Get leader for partitions reload metadata if it is not available
        """
        # Create a client to test
        client = KafkaClient(hosts=['broker_1:4567'], timeout=None)
        # Setup the client with the metadata we want it to have
        brokers = [
            BrokerMetadata(node_id=0, host='broker_1', port=4567),
            BrokerMetadata(node_id=1, host='broker_2', port=5678),
        ]
        client.topic_partitions = {}
        client.topics_to_brokers = {}
        # topic metadata is loaded but empty
        self.assertDictEqual({}, client.topics_to_brokers)

        T1 = 'topic_no_partitions'

        def fake_lmdft(self, *topics):
            client.topics_to_brokers = {
                TopicAndPartition(topic=T1, partition=0): brokers[0],
            }
            return succeed(None)

        with patch.object(KafkaClient, 'load_metadata_for_topics',
                          side_effect=fake_lmdft) as lmdft:
            # Call _get_leader_for_partition and ensure it
            # calls load_metadata_for_topics
            leader = client._get_leader_for_partition('topic_no_partitions', 0)
            self.assertEqual(brokers[0], self.successResultOf(leader))
            lmdft.assert_called_once_with('topic_no_partitions')

    @patch('afkak.client.KafkaCodec')
    def test_get_leader_for_unassigned_partitions(self, kCodec):
        """
        test_get_leader_for_unassigned_partitions
        Get leader raises if no partitions is defined for a topic
        """

        brokers = {}
        brokers[0] = BrokerMetadata(0, 'broker_1', 4567)
        brokers[1] = BrokerMetadata(1, 'broker_2', 5678)

        topics = {
            'topic_no_partitions': TopicMetadata('topic_no_partitions', 0, {}),
        }
        kCodec.decode_metadata_response.return_value = (brokers, topics)

        with patch.object(KafkaClient, '_send_broker_unaware_request',
                          side_effect=lambda a, b: succeed(self.testMetaData)):
            client = KafkaClient(hosts=['broker_1:4567'], timeout=None)

        self.assertDictEqual({}, client.topics_to_brokers)

        key = TopicAndPartition('topic_no_partitions', 0)
        eFail = PartitionUnavailableError(
            "{} not available".format(str(key)))

        fail1 = self.getLeaderWrapper(client, 'topic_no_partitions', 0,
                                      errs=PartitionUnavailableError)
        # Make sure the error msg is correct
        self.assertEqual(type(eFail), fail1.type)
        self.assertEqual(eFail.args, fail1.value.args)

    @patch('afkak.client.KafkaCodec')
    def test_get_leader_returns_none_when_noleader(self, kCodec):
        """
        test_get_leader_returns_none_when_noleader
        Confirm that _get_leader_for_partition() returns None when
        the partiion has no leader.
        Test by creating a client, patch afkak.client.KafkaCodec to return
        our special metadata, patch _send_broker_unaware_request to avoid
        making a connection, and then confirm that None is returned.
        """

        brokers = {}
        brokers[0] = BrokerMetadata(0, 'broker_1', 4567)
        brokers[1] = BrokerMetadata(1, 'broker_2', 5678)

        topics = {}
        topics['topic_noleader'] = TopicMetadata('topic_noleader', 0, {
            0: PartitionMetadata('topic_noleader', 0, 0, -1, [], []),
            1: PartitionMetadata('topic_noleader', 1, 0, -1, [], []),
        })
        kCodec.decode_metadata_response.return_value = (brokers, topics)

        client = KafkaClient(hosts=['broker_1:4567', 'broker_2:5678'],
                             timeout=None)

        with patch.object(KafkaClient, '_send_broker_unaware_request',
                          side_effect=lambda a, b: succeed(self.testMetaData)):
            client._get_leader_for_partition('topic_noleader', 0)
        self.assertEqual({
            TopicAndPartition('topic_noleader', 0): None,
            TopicAndPartition('topic_noleader', 1): None,
        }, client.topics_to_brokers)

        self.assertIsNone(self.getLeaderWrapper(client, 'topic_noleader', 0))
        self.assertIsNone(self.getLeaderWrapper(client, 'topic_noleader', 1))

        topics['topic_noleader'] = TopicMetadata('topic_noleader', 0, {
            0: PartitionMetadata('topic_noleader', 0, 0, 0, [0, 1], [0, 1]),
            1: PartitionMetadata('topic_noleader', 1, 0, 1, [1, 0], [1, 0]),
        })
        kCodec.decode_metadata_response.return_value = (brokers, topics)
        self.assertEqual(brokers[0], self.getLeaderWrapper(client, 'topic_noleader', 0))
        self.assertEqual(brokers[1], self.getLeaderWrapper(client, 'topic_noleader', 1))

    @patch('afkak.client.KafkaCodec')
    def test_send_produce_request_raises_when_noleader(self, kCodec):
        """
        test_send_produce_request_raises_when_noleader
        Send producer request raises LeaderUnavailableError if
        leader is not available
        """

        brokers = {
            0: BrokerMetadata(0, b'broker_1', 4567),
            1: BrokerMetadata(1, b'broker_2', 5678),
        }

        topics = {
            'topic_noleader': TopicMetadata('topic_noleader', 0, {
                0: PartitionMetadata('topic_noleader', 0, 0, -1, [], []),
                1: PartitionMetadata('topic_noleader', 1, 0, -1, [], []),
            }),
        }
        kCodec.decode_metadata_response.return_value = (brokers, topics)

        with patch.object(KafkaClient, '_send_broker_unaware_request',
                          side_effect=lambda a, b: succeed(self.testMetaData)):
            client = KafkaClient(hosts=['broker_1:4567'], timeout=None)

            # create a list of requests (really just one)
            requests = [
                ProduceRequest("topic_noleader", 0,
                               [create_message(b"a"), create_message(b"b")])]
            # Attempt to send it, and ensure the returned deferred fails
            # properly
            fail1 = client.send_produce_request(requests)
            self.successResultOf(
                self.failUnlessFailure(fail1, LeaderUnavailableError))

    def test__collect_hosts__happy_path(self):
        """
        test__collect_hosts__happy_path
        Test the _collect_hosts function in client.py
        """
        resolver = MemoryResolver({
            'localhost': [Record_A(address='127.0.0.1')],
        })

        with patch('afkak.client.DNSclient', new=resolver):
            result = self.successResultOf(_collect_hosts("localhost:1234 ,localhost"))

        self.assertEqual(set(result), set([
            ('127.0.0.1', 1234),
            ('127.0.0.1', 9092),
        ]))

    def test__collect_hosts__does_not_resolve_bad_host(self):
        hosts = '...'
        resolver = MemoryResolver({
            'localhost': [Record_A(address='127.0.0.1')],
        })

        with patch('afkak.client.DNSclient', new=resolver):
            result = self.successResultOf(_collect_hosts(hosts))

        self.assertEqual(set([]), set(result))

    def test__collect_hosts_with_csv(self):
        hosts = ' kafka01:9092 ,kafka02, kafka03:9092 '
        resolver = MemoryResolver({
            'kafka01': [Record_A(address='127.0.0.1')],
            'kafka02': [Record_A(address='127.0.0.2')],
            'kafka03': [Record_A(address='127.0.0.3')],
        })

        with patch('afkak.client.DNSclient', new=resolver):
            result = self.successResultOf(_collect_hosts(hosts))

        self.assertEqual(set(result), set([
            ('127.0.0.1', 9092),
            ('127.0.0.2', 9092),
            ('127.0.0.3', 9092),
        ]))

    def test__collect_hosts_with_unicode_csv(self):
        hosts = u'kafka01:9092,kafka02:9092,kafka03:9092'
        resolver = MemoryResolver({
            'kafka01': [Record_A(address='127.0.0.1')],
            'kafka02': [Record_A(address='127.0.0.2')],
            'kafka03': [Record_A(address='127.0.0.3')],
        })

        with patch('afkak.client.DNSclient', new=resolver):
            result = self.successResultOf(_collect_hosts(hosts))

        self.assertEqual(set(result), set([
            ('127.0.0.1', 9092),
            ('127.0.0.2', 9092),
            ('127.0.0.3', 9092),
        ]))

    def test__collect_hosts__string_list(self):
        hosts = [
            'localhost:1234',
            'localhost',
        ]
        resolver = MemoryResolver({
            'localhost': [Record_A(address='127.0.0.1')],
        })

        with patch('afkak.client.DNSclient', new=resolver):
            result = self.successResultOf(_collect_hosts(hosts))

        self.assertEqual(set(result), set([
            ('127.0.0.1', 1234),
            ('127.0.0.1', 9092),
        ]))

    def test__collect_hosts__with_spaces(self):
        hosts = "localhost:1234, localhost"
        resolver = MemoryResolver({
            'localhost': [Record_A(address='127.0.0.1')],
        })

        with patch('afkak.client.DNSclient', new=resolver):
            result = self.successResultOf(_collect_hosts(hosts))

        self.assertEqual(set(result), set([
            ('127.0.0.1', 1234),
            ('127.0.0.1', 9092),
        ]))

    def test__get_IP_addresses_success(self):
        name = 'fully.qualified.domain.name.'
        ip_address = '127.0.0.1'
        resolver = MemoryResolver({
            name: [Record_A(address=ip_address)],
        })

        with patch('afkak.client.DNSclient', new=resolver):
            result = self.successResultOf(_collect_hosts(name))

        self.assertEqual(result, [(ip_address, 9092)])

    def test__get_IP_addresses_addr(self):
        ip_address = '127.0.0.1'
        name = ip_address
        with patch('afkak.client.DNSclient', new=MemoryResolver({})):
            result = self.successResultOf(_collect_hosts(name))
        self.assertEqual(result, [(ip_address, 9092)])

    def test__get_IP_addresses_cname(self):
        cname = 'cname.qualified.domain.name.'
        name = 'fully.qualified.domain.name.'
        ip_address = '127.0.0.1'
        resolver = MemoryResolver({
            name: [
                Record_CNAME(name=cname),
                Record_A(address=ip_address),
            ],
        })

        with patch('afkak.client.DNSclient', new=resolver):
            result = self.successResultOf(_collect_hosts(name))

        self.assertEqual(result, [(ip_address, 9092)])

    def test__get_IP_addresses_fail(self):
        name = 'nosuch.qualified.domain.name.'

        with patch('afkak.client.DNSclient', new=MemoryResolver({})):
            result = self.successResultOf(_collect_hosts(name))
        self.assertEqual(result, [])

    @patch('afkak.client._KafkaBrokerClient')
    def test_get_brokerclient(self, broker):
        """
        test_get_brokerclient
        """
        brokermocks = [MagicMock(), MagicMock(), MagicMock()]
        broker.side_effect = brokermocks
        broker_1 = MagicMock()
        broker_1.return_value = 'broker_1'
        broker_2 = MagicMock()
        broker_2.return_value = 'broker_2'
        broker_3 = MagicMock()
        broker_3.return_value = 'broker_3'

        client = KafkaClient(
            hosts=['broker_1:4567', 'broker_2', 'broker_3:45678'],
            timeout=None)
        client.clients = {('broker_1', 4567): broker_1,
                          ('broker_2', 9092): broker_2,
                          ('broker_3', 45678): broker_3}
        client._collect_hosts_d = None

        # Get the same host/port again, and make sure the same one is returned
        brkr = client._get_brokerclient('broker_2', DefaultKafkaPort)
        brkr()
        # Get another one...
        client._get_brokerclient('broker_3', 45678)
        # Get the first one again, and make sure the same one is returned
        brkr2 = client._get_brokerclient('broker_2', DefaultKafkaPort)
        brkr2()
        self.assertEqual(brkr, brkr2)
        # Get the last one
        client._get_brokerclient('broker_1', 4567)
        # Assure we got broker_2 twice
        self.assertEqual(len(broker_2.call_args_list), 2)

    @patch('afkak.client._collect_hosts')
    def test_update_broker_state_disconnect(self, collected_hosts):
        """
        test_update_broker_state
        Make sure that the client resets the metadata and attempts to refetch
        when a broker changes state to 'disconnected'
        """
        client = KafkaClient(hosts=['broker_1:4567', 'broker_2',
                                    'broker_3:45678'])
        collected_hosts.return_value = [('broker_1', 4567),
                                        ('broker_2', 9092),
                                        ('broker_3', 45678)]
        e = ConnectionDone()
        bkr = "aBroker"
        client.reset_all_metadata = MagicMock()
        client.load_metadata_for_topics = MagicMock()
        client._collect_hosts_d = None
        client._update_broker_state(bkr, False, e)
        client.reset_all_metadata.assert_called_once_with()
        client.load_metadata_for_topics.assert_called_once_with()

    @patch('afkak.client._collect_hosts')
    def test_update_broker_state_connect(self, collected_hosts):
        """
        test_update_broker_state
        Make sure that the client logs when a broker changes state, but does
        not reset the metadata nor refetch.
        """
        client = KafkaClient(hosts=['broker_1:4567', 'broker_2',
                                    'broker_3:45678'])
        collected_hosts.return_value = [('broker_1', 4567),
                                        ('broker_2', 9092),
                                        ('broker_3', 45678)]
        bkr = "aBroker"
        client.reset_all_metadata = Mock()
        client.load_metadata_for_topics = Mock()
        client._collect_hosts_d = None
        with patch.object(kclient, 'log') as klog:
            client._update_broker_state(bkr, True, None)
            klog.debug.assert_called_once_with(
                'Broker:%r state changed:%s for reason:%r',
                'aBroker', 'Connected', None)
        client.reset_all_metadata.assert_not_called()
        client.load_metadata_for_topics.assert_not_called()

    @patch('afkak.client._collect_hosts')
    def test_update_broker_state_fails(self, collected_hosts):
        """
        test_update_broker_state_fails
        Make sure that the client logs when a request for new metadata
        (in response to a disconnection) fails.
        """
        client = KafkaClient(hosts=['broker_1:4567', 'broker_2',
                                    'broker_3:45678'])
        collected_hosts.return_value = [('broker_1', 4567),
                                        ('broker_2', 9092),
                                        ('broker_3', 45678)]
        e = ConnectionDone()
        bkr = "aBroker"
        client.reset_all_metadata = Mock()
        client.load_metadata_for_topics = Mock()
        f = fail(KafkaUnavailableError("test_update_broker_state_fails"))
        client.load_metadata_for_topics.return_value = f
        client._collect_hosts_d = None
        with patch.object(kclient, 'log') as klog:
            client._update_broker_state(bkr, False, e)
            self.assertTrue(client._collect_hosts_d)
            self.assertEqual([
                call('Broker:%r state changed:%s for reason:%r', 'aBroker', 'Disconnected', e),
                call('Attempt to fetch Kafka metadata after disconnect failed with: %r', ANY),
            ], klog.debug.call_args_list)
        client.reset_all_metadata.assert_called_once_with()
        client.load_metadata_for_topics.assert_called_once_with()

    @patch('afkak.client._KafkaBrokerClient')
    def test_update_brokers(self, broker):
        """
        test_update_brokers
        Test that we create/close brokers as they come and go in the metadata
        """
        # Create 6 Mocks to act as brokerclients. The first three we manually
        # assign, the next 3 will be returned as side-effects of calls to the
        # constructor for _KafkaBrokerClient as setup with the patch and below
        brokermocks = [Mock(**{'close.return_value': Deferred()}) for i in range(6)]
        broker.side_effect = brokermocks[3:]

        client = KafkaClient(
            hosts=['broker_1:4567', 'broker_2', 'broker_3:45678'])
        client.clients = {('broker_1', 4567): brokermocks[0],
                          ('broker_2', 9092): brokermocks[1],
                          ('broker_3', 45678): brokermocks[2]}

        # Keep track of the before load_metadata_for_topics clients dict
        beforeClients = client.clients.copy()

        # Replace brokers with 'brokersX.afkak.example.com:100X' from way above
        with patch.object(KafkaClient, '_send_broker_unaware_request',
                          side_effect=lambda a, b: succeed(self.testMetaData)):
            client.load_metadata_for_topics()

        # Make sure the old brokers got 'close()'ed
        # But we don't callback() all the close deferreds yet
        for brkr in beforeClients.values():
            brkr.close.assert_called_once_with()

        # Complete the close of 2 of the 3
        for brkr in list(beforeClients.values())[:2]:
            # Use the deferred as the result for the callback strictly
            # for tracking purposes in debugging...
            brkr.close.return_value.callback(id(brkr.close.return_value))

        # Now remove one of the current clients
        new_clients = list(client.clients.keys())
        removed = client.clients[new_clients.pop()]
        client._update_brokers(new_clients, remove=True)
        # Removed should have been 'close()'d
        removed.close.assert_called_once_with()

        # Callback remaining 'beforeClient' and 'removed' to clear close_dlist
        # Use errback() for one to make sure the client correctly eats that err
        removed.close.return_value.callback(id(removed.close.return_value))

        # Should not have been cleared due to overlapping closing sequence
        self.assertNotEqual(client.close_dlist, None)

        # Callback the final outstanding close deferred
        # XXX This test appears to rely on dict enumeration order being stable.
        list(beforeClients.values())[2].close.return_value.callback(
            Failure(ConnectionLost()))
        # Now it should be cleared, as all outstanding closes have completed
        self.assertEqual(client.close_dlist, None)

        # At this point, there are two remaining brokers, we'll remove one
        # via update, and then close the client to test the handling of a
        # nested deferredlist in client.close()
        final_clients = list(client.clients.keys())
        removed = client.clients[final_clients.pop()]
        client._update_brokers(final_clients, remove=True)
        # Removed should have been 'close()'d
        removed.close.assert_called_once_with()

        # close the client and make sure the last brokers are closed
        last_client = list(client.clients.values())[0]
        d = client.close()
        # The last client should have been closed
        last_client.close.assert_called_once_with()
        # Use the id of the deferred as the callback for debug/tracking
        res = id(last_client.close.return_value)
        last_client.close.return_value.callback(res)

        # The 'removed' brokerclient's close deferred result won't make
        # it through the deferredList callback handler, so we just use True
        removed.close.return_value.callback(True)

        # Make sure the client.close callback got called
        self.assertEqual(None, self.successResultOf(d))

    def test_send_broker_aware_request(self):
        """
        test_send_broker_aware_request
        Test that send_broker_aware_request returns the proper responses
        when given the correct data
        """
        T1 = "Topic1"
        T2 = "Topic2"

        client = KafkaClient(hosts='kafka01:9092,kafka02:9092')

        # Setup the client with the metadata we want it to have
        brokers = [
            BrokerMetadata(node_id=1, host='kafka01', port=9092),
            BrokerMetadata(node_id=2, host='kafka02', port=9092),
        ]
        topic_partitions = {
            T1: [0],
            T2: [0],
        }
        client.topic_partitions = copy(topic_partitions)
        topics_to_brokers = {
            TopicAndPartition(topic=T1, partition=0): brokers[0],
            TopicAndPartition(topic=T2, partition=0): brokers[1],
        }
        client.topics_to_brokers = copy(topics_to_brokers)

        # Setup the payloads, encoder & decoder funcs
        payloads = [
            ProduceRequest(
                T1, 0, [create_message(T1.encode() + b" message %d" % i)
                        for i in range(10)]),
            ProduceRequest(
                T2, 0, [create_message(T2.encode() + b" message %d" % i)
                        for i in range(5)]),
        ]

        encoder = partial(
            KafkaCodec.encode_produce_request,
            acks=1, timeout=1000)
        decoder = KafkaCodec.decode_produce_response

        # patch the _KafkaBrokerClient so it doesn't really connect
        with patch.object(_KafkaBrokerClient, '_connect'):
            respD = client._send_broker_aware_request(
                payloads, encoder, decoder)
        # Shouldn't have a result yet. If we do, there was an error
        self.assertNoResult(respD)

        # Dummy up some responses, one for each broker.
        resp0 = struct.pack('>ih%dsiihq' % (len(T1)),
                            1, len(T1), T1.encode(), 1, 0, 0, 10)
        resp1 = struct.pack('>ih%dsiihq' % (len(T2)),
                            1, len(T2), T2.encode(), 1, 0, 0, 20)

        # "send" the results
        for topic, resp in ((T1, resp0), (T2, resp1)):
            brkr, reqs = brkrAndReqsForTopicAndPartition(client, topic)
            for req in reqs.values():
                brkr.handleResponse(struct.pack('>i', req.id) + resp)

        # check the results
        results = list(self.successResultOf(respD))
        self.assertEqual(results,
                         [ProduceResponse(T1, 0, 0, 10),
                          ProduceResponse(T2, 0, 0, 20)])

        # Now try again, but with one request failing...
        with patch.object(_KafkaBrokerClient, '_connect'):
            respD = client._send_broker_aware_request(
                payloads, encoder, decoder)

        # dummy responses
        resp0 = struct.pack('>ih%dsiihq' % (len(T1)),
                            1, len(T1), T1.encode(), 1, 0, 0, 10)
        resp1 = struct.pack('>ih%dsiihq' % (len(T2)),
                            1, len(T2), T2.encode(), 1, 0, 7, 20)
        # 'send' the response for T1 request
        brkr, reqs = brkrAndReqsForTopicAndPartition(client, T1)
        for req in reqs.values():
            brkr.handleResponse(struct.pack('>i', req.id) + resp0)

        # cancel the request for T2 request (timeout eailure)
        brkr, reqs = brkrAndReqsForTopicAndPartition(client, T2)
        for req in reqs.values():
            brkr.cancelRequest(req.id)

        # check the result. Should be Failure(FailedPayloadsError)
        results = self.failureResultOf(respD, FailedPayloadsError)
        # And the exceptions args should hold the payload of the
        # failed request
        self.assertEqual(results.value.args[1][0][0], payloads[1])

        # above failure reset the client's metadata, so we need to re-install
        client.topic_partitions = copy(topic_partitions)
        client.topics_to_brokers = copy(topics_to_brokers)

        # And finally, without expecting a response...
        for brkr in client.clients.values():
            brkr.proto = MagicMock()
        respD = client._send_broker_aware_request(payloads, encoder, None)
        # check the results
        results = list(self.successResultOf(respD))
        self.assertEqual(results, [])

    def test_reset_topic_metadata(self):
        """
        Test that reset_topic_metadata makes the proper changes
        to the client's metadata
        """
        client = KafkaClient(hosts='kafka01:9092,kafka02:9092')

        # Setup the client with the metadata we want start with
        Ts = ["Topic1", "Topic2", "Topic3", "Topic4"]
        brokers = [
            BrokerMetadata(node_id=1, host='kafka01', port=9092),
            BrokerMetadata(node_id=2, host='kafka02', port=9092),
        ]
        client.topic_partitions = {
            Ts[0]: [0],
            Ts[1]: [0],
            Ts[2]: [0, 1, 2, 3],
            Ts[3]: [],
        }
        client.topic_errors = {
            Ts[0]: 0,
            Ts[1]: 0,
            Ts[2]: 0,
            Ts[3]: 5,
        }
        client.topics_to_brokers = {
            TopicAndPartition(topic=Ts[0], partition=0): brokers[0],
            TopicAndPartition(topic=Ts[1], partition=0): brokers[1],
            TopicAndPartition(topic=Ts[2], partition=0): brokers[0],
            TopicAndPartition(topic=Ts[2], partition=1): brokers[1],
            TopicAndPartition(topic=Ts[2], partition=2): brokers[0],
            TopicAndPartition(topic=Ts[2], partition=3): brokers[1],
        }

        # make copies...
        tParts = copy(client.topic_partitions)
        topicsToBrokers = copy(client.topics_to_brokers)

        # Check if we can get the error code. This should maybe have a separate
        # test, but the setup is a pain, and it's all done here...
        self.assertEqual(client.metadata_error_for_topic(Ts[3]), 5)
        client.reset_topic_metadata(Ts[3])
        self.assertEqual(client.metadata_error_for_topic(Ts[3]),
                         UnknownTopicOrPartitionError.errno)

        # Reset the client's metadata for Topic2
        client.reset_topic_metadata(Ts[1])

        # No change to brokers...
        # topics_to_brokers gets every (topic,partition) tuple removed
        # for that topic
        del topicsToBrokers[TopicAndPartition(topic=Ts[1], partition=0)]
        # topic_paritions gets topic deleted
        del tParts[Ts[1]]
        del tParts[Ts[3]]
        # Check correspondence
        self.assertEqual(topicsToBrokers, client.topics_to_brokers)
        self.assertEqual(tParts, client.topic_partitions)

        # Resetting an unknown topic has no effect
        client.reset_topic_metadata("bogus")
        # Check correspondence with unchanged copies
        self.assertEqual(topicsToBrokers, client.topics_to_brokers)
        self.assertEqual(tParts, client.topic_partitions)

    def test_has_metadata_for_topic(self):
        client = KafkaClient(hosts='kafka01:9092,kafka02:9092')

        # Setup the client with the metadata we want start with
        Ts = [u"Topic1", u"Topic2", u"Topic3"]
        brokers = [
            BrokerMetadata(node_id=1, host='kafka01', port=9092),
            BrokerMetadata(node_id=2, host='kafka02', port=9092),
        ]
        client.topic_partitions = {
            Ts[0]: [0],
            Ts[1]: [0],
            Ts[2]: [0, 1, 2, 3],
        }
        client.topics_to_brokers = {
            TopicAndPartition(topic=Ts[0], partition=0): brokers[0],
            TopicAndPartition(topic=Ts[1], partition=0): brokers[1],
            TopicAndPartition(topic=Ts[2], partition=0): brokers[0],
            TopicAndPartition(topic=Ts[2], partition=1): brokers[1],
            TopicAndPartition(topic=Ts[2], partition=2): brokers[0],
            TopicAndPartition(topic=Ts[2], partition=3): brokers[1],
        }

        for topic in Ts:
            self.assertTrue(client.has_metadata_for_topic(topic))
        self.assertFalse(client.has_metadata_for_topic("Unknown"))

    def test_reset_all_metadata(self):
        """ test_reset_all_metadata
        """
        client = KafkaClient(hosts='kafka01:9092,kafka02:9092')

        # Setup the client with the metadata we want start with
        Ts = [u"Topic1", u"Topic2", u"Topic3"]
        brokers = [
            BrokerMetadata(node_id=1, host='kafka01', port=9092),
            BrokerMetadata(node_id=2, host='kafka02', port=9092),
        ]
        client.topic_partitions = {
            Ts[0]: [0],
            Ts[1]: [0],
            Ts[2]: [0, 1, 2, 3],
        }
        client.topics_to_brokers = {
            TopicAndPartition(topic=Ts[0], partition=0): brokers[0],
            TopicAndPartition(topic=Ts[1], partition=0): brokers[1],
            TopicAndPartition(topic=Ts[2], partition=0): brokers[0],
            TopicAndPartition(topic=Ts[2], partition=1): brokers[1],
            TopicAndPartition(topic=Ts[2], partition=2): brokers[0],
            TopicAndPartition(topic=Ts[2], partition=3): brokers[1],
        }
        client.consumer_group_to_brokers = {
            u'ConsumerGroup1': BrokerMetadata(node_id=0, host='host1', port=9092),
        }

        for topic in Ts:
            self.assertTrue(client.has_metadata_for_topic(topic))
        self.assertFalse(client.has_metadata_for_topic("Unknown"))

        client.reset_all_metadata()
        self.assertEqual(client.topics_to_brokers, {})
        self.assertEqual(client.topic_partitions, {})
        self.assertEqual(client.consumer_group_to_brokers, {})

    def test_client_close(self):
        mb1 = Mock(**{'close.return_value': Deferred()})
        mb2 = Mock(**{'close.return_value': Deferred()})
        mocked_brokers = {
            ('kafka91', 9092): mb1,
            ('kafka92', 9092): mb2,
        }

        client = KafkaClient(hosts='kafka91:9092,kafka92:9092')

        # patch in our fake brokers
        client.clients = mocked_brokers
        close_d = client.close()

        # Check that each fake broker had its close() called
        for broker in [mb1, mb2]:
            broker.close.assert_called_once_with()

        self.assertIsInstance(close_d, Deferred)
        self.assertNoResult(close_d)
        mb1.close.return_value.callback(ConnectionDone())
        self.assertNoResult(close_d)
        mb2.close.return_value.callback(UserError())
        self.assertEqual(None, self.successResultOf(close_d))

    def test_client_close_no_clients(self):
        client = KafkaClient(hosts=[])
        client.close()

    @patch('afkak.client._collect_hosts')
    def test_client_close_during_metadata_load(self, collected_hosts):
        collected_hosts.return_value = [('kafka', 9092)]
        d = Deferred()
        mockbroker = Mock(**{'makeRequest.return_value': d})
        mocked_brokers = {
            ('kafka', 9092): mockbroker,
        }

        client = KafkaClient(hosts='kafka:9092')

        # patch in our fake brokers
        client.clients = mocked_brokers
        load_d = client.load_metadata_for_topics()
        mockbroker.makeRequest.assert_called_once_with(
            client.correlation_id, ANY)
        client.close()

        # Cancel the request as a real brokerclient would
        d.cancel()
        # Check that the load_metadata request was cancelled
        self.assertTrue(load_d.called)
        self.assertEqual(None, self.successResultOf(load_d))

        # Check that the fake broker had its close() called
        mockbroker.close.assert_called_once_with()

    def test_load_consumer_metadata_for_group(self):
        """
        Test that a subsequent load request for the same group before the
        the previous one has completed does not make a new request, and that
        a request for a different group does make a new request. Also, check
        That once the request completes for 'Group1', that subsequent requests
        will make a new request.
        """
        G1 = u"ConsumerGroup1"
        G2 = u"ConsumerGroup2"
        response = b"".join([
            struct.pack('>i', 4),           # Correlation ID
            struct.pack('>h', 0),           # Error Code
            struct.pack('>i', 0),           # Coordinator id
            struct.pack('>h', len(b"host1")), b"host1",  # The Coordinator host
            struct.pack('>i', 9092),          # The Coordinator port
        ])
        request_ds = [Deferred(), Deferred(), Deferred()]

        with patch.object(KafkaClient, '_send_broker_unaware_request',
                          side_effect=request_ds):
            client = KafkaClient(hosts='host1:9092')
            load1_d = client.load_consumer_metadata_for_group(G1)
            load2_d = client.load_consumer_metadata_for_group(G2)
            load3_d = client.load_consumer_metadata_for_group(G1)
            # Request 1 & 3 should return the same deferred.
            # Request 2 should be distinct
            self.assertEqual(request_ds[0], load1_d)
            self.assertEqual(load1_d, load3_d)
            self.assertEqual(request_ds[1], load2_d)
            # Now 'send' a response to the first/3rd requests
            request_ds[0].callback(response)
            # And check the client's consumer metadata got properly updated
            self.assertEqual({
                u'ConsumerGroup1': BrokerMetadata(node_id=0, host='host1', port=9092),
            }, client.consumer_group_to_brokers)

            # After response, new request for same group gets new deferred
            load4_d = client.load_consumer_metadata_for_group(G1)
            self.assertNotEqual(load1_d, load4_d)
            self.assertEqual(request_ds[2], load4_d)

            # Clean up outstanding requests by sending same response
            request_ds[1].callback(response)
            request_ds[2].callback(response)
            for req_d in request_ds:
                self.assertTrue(self.successResultOf(req_d))
            client.close()

    def test_load_consumer_metadata_for_group_failure(self):
        """test_load_consumer_metadata_for_group_failure

        Test that a failure to retrieve the metadata for a group properly
        raises a ConsumerCoordinatorNotAvailableError exception
        """
        G1 = u"ConsumerGroup1"
        G2 = u"ConsumerGroup2"
        response = b"".join([
            struct.pack('>i', 6),           # Correlation ID
            struct.pack('>h', 15),          # Error Code
            struct.pack('>i', -1),          # Coordinator id
            struct.pack('>h', len(b"")), b"",    # The Coordinator host
            struct.pack('>i', -1),          # The Coordinator port
        ])

        d1 = Deferred()
        d2 = Deferred()
        request_ds = [d1, d2]

        with patch.object(KafkaClient, '_send_broker_unaware_request',
                          side_effect=request_ds):
            client = KafkaClient(hosts='host1:9092')
            load1_d = client.load_consumer_metadata_for_group(G1)
            load2_d = client.load_consumer_metadata_for_group(G2)
            # Check we got the right ones back
            self.assertEqual(request_ds[0], load1_d)
            self.assertEqual(request_ds[1], load2_d)

            # Now 'send' an error response via errBack() to the first request
            request_ds[0].errback(KafkaUnavailableError('No Kafka Available'))
            # And callback the 2nd with a response with an error code
            request_ds[1].callback(response)
            for req_d in request_ds:
                self.assertTrue(self.failureResultOf(
                    req_d, ConsumerCoordinatorNotAvailableError))
            client.close()

    def test_send_produce_request(self):
        """
        Test send_produce_request
        """
        T1 = u"Topic1"
        T2 = u"Topic2"
        mocked_brokers = {
            ('kafka31', 9092): MagicMock(),
            ('kafka32', 9092): MagicMock(),
        }
        # inject broker side effects
        ds = [
            [Deferred(), Deferred(), Deferred(), Deferred()],
            [Deferred(), Deferred(), Deferred(), Deferred()],
        ]
        mocked_brokers[('kafka31', 9092)].makeRequest.side_effect = ds[0]
        mocked_brokers[('kafka32', 9092)].makeRequest.side_effect = ds[1]

        def mock_get_brkr(host, port):
            return mocked_brokers[(nativeString(host), port)]

        client = KafkaClient(hosts='kafka31:9092,kafka32:9092')

        # Setup the client with the metadata we want it to have
        brokers = [
            BrokerMetadata(node_id=1, host='kafka31', port=9092),
            BrokerMetadata(node_id=2, host='kafka32', port=9092),
        ]
        client.topic_partitions = {
            T1: [0],
            T2: [0],
        }
        client.topics_to_brokers = {
            TopicAndPartition(topic=T1, partition=0): brokers[0],
            TopicAndPartition(topic=T2, partition=0): brokers[1],
        }

        # Setup the payloads
        payloads = [
            ProduceRequest(
                topic=T1,
                partition=0,
                messages=[create_message("{} message {}".format(T1, i).encode('ascii'))
                          for i in range(10)],
            ),
            ProduceRequest(
                topic=T2,
                partition=0,
                messages=[create_message("{} message {}".format(T2, i).encode('ascii'))
                          for i in range(5)],
            ),
        ]

        # patch the client so we control the brokerclients
        with patch.object(KafkaClient, '_get_brokerclient',
                          side_effect=mock_get_brkr):
            respD = client.send_produce_request(payloads)

        # Dummy up some responses, one from each broker
        corlID = 9876
        resp0 = struct.pack('>iih%dsiihq' % (len(T1)),
                            corlID, 1, len(T1), T1.encode(), 1, 0, 0, 10)
        resp1 = struct.pack('>iih%dsiihq' % (len(T2)),
                            corlID + 1, 1, len(T2), T2.encode(), 1, 0, 0, 20)
        # 'send' the responses
        ds[0][0].callback(resp0)
        ds[1][0].callback(resp1)
        # check the results
        results = list(self.successResultOf(respD))
        self.assertEqual(results,
                         [ProduceResponse(T1, 0, 0, 10),
                          ProduceResponse(T2, 0, 0, 20)])

        # And again, with acks=0
        with patch.object(KafkaClient, '_get_brokerclient',
                          side_effect=mock_get_brkr):
            respD = client.send_produce_request(payloads, acks=0)
        ds[0][1].callback(None)
        ds[1][1].callback(None)
        results = list(self.successResultOf(respD))
        self.assertEqual(results, [])

        # And again, this time with an error coming back...
        with patch.object(KafkaClient, '_get_brokerclient',
                          side_effect=mock_get_brkr):
            respD = client.send_produce_request(payloads)

        # Dummy up some responses, one from each broker
        corlID = 13579
        resp0 = struct.pack('>iih%dsiihq' % (len(T1)),
                            corlID, 1, len(T1), T1.encode(), 1, 0, 0, 10)
        resp1 = struct.pack('>iih%dsiihq' % (len(T2)),
                            corlID + 1, 1, len(T2), T2.encode(), 1, 0,
                            6, 20)  # NotLeaderForPartition=6
        with patch.object(KafkaClient, 'reset_topic_metadata') as rtmdMock:
            # The error we return here should cause a metadata reset for the
            # erroring topic
            ds[0][2].callback(resp0)
            ds[1][2].callback(resp1)
            rtmdMock.assert_called_once_with(T2)
        # check the results
        self.successResultOf(
            self.failUnlessFailure(respD, NotLeaderForPartitionError))

        # And again, this time with an error coming back...but ignored,
        # and a callback to pre-process the response
        def preprocCB(response):
            return response
        with patch.object(KafkaClient, '_get_brokerclient',
                          side_effect=mock_get_brkr):
            respD = client.send_produce_request(payloads, fail_on_error=False,
                                                callback=preprocCB)

        # Dummy up some responses, one from each broker
        corlID = 13579
        resp0 = struct.pack('>iih%dsiihq' % (len(T1)),
                            corlID, 1, len(T1), T1.encode(), 1, 0, 0, 10)
        resp1 = struct.pack('>iih%dsiihq' % (len(T2)),
                            corlID + 1, 1, len(T2), T2.encode(), 1, 0,
                            6, 20)  # NotLeaderForPartition=6
        # 'send' the responses
        ds[0][3].callback(resp0)
        ds[1][3].callback(resp1)
        # check the results
        results = list(self.successResultOf(respD))
        self.assertEqual(results,
                         [ProduceResponse(T1, 0, 0, 10),
                          ProduceResponse(T2, 0, 6, 20)])

    def test_send_fetch_request(self):
        """
        Test send_fetch_request
        """
        T1 = "Topic41"
        T2 = "Topic42"
        mocked_brokers = {
            ('kafka41', 9092): MagicMock(),
            ('kafka42', 9092): MagicMock(),
        }
        # inject broker side effects
        ds = [
            [Deferred(), Deferred(), Deferred(), Deferred()],
            [Deferred(), Deferred(), Deferred(), Deferred()],
        ]
        mocked_brokers[('kafka41', 9092)].makeRequest.side_effect = ds[0]
        mocked_brokers[('kafka42', 9092)].makeRequest.side_effect = ds[1]

        def mock_get_brkr(host, port):
            return mocked_brokers[(nativeString(host), port)]

        client = KafkaClient(hosts='kafka41:9092,kafka42:9092')

        # Setup the client with the metadata we want it to have
        brokers = [
            BrokerMetadata(node_id=1, host='kafka41', port=9092),
            BrokerMetadata(node_id=2, host='kafka42', port=9092),
        ]
        client.topic_partitions = {
            T1: [0],
            T2: [0],
        }
        client.topics_to_brokers = {
            TopicAndPartition(topic=T1, partition=0): brokers[0],
            TopicAndPartition(topic=T2, partition=0): brokers[1],
        }

        # Setup the payloads
        payloads = [FetchRequest(T1, 0, 0, 1024), FetchRequest(T2, 0, 0, 1024)]

        # patch the client so we control the brokerclients
        with patch.object(KafkaClient, '_get_brokerclient',
                          side_effect=mock_get_brkr):
            respD = client.send_fetch_request(payloads)

        # Dummy up some responses, the same from both brokers for simplicity
        msgs = [create_message(m) for m in
                [b"message1", b"hi", b"boo", b"foo", b"so fun!"]]
        ms1 = KafkaCodec._encode_message_set([msgs[0], msgs[1]], offset=0)
        ms2 = KafkaCodec._encode_message_set([msgs[2]], offset=0)
        ms3 = KafkaCodec._encode_message_set([msgs[3], msgs[4]], offset=48)

        # Note this includes a response for a topic/partition we didn't request
        # and further, that response has an error. However,
        # '_send_broker_aware_request' won't return it to us since it doesn't
        # match our request, so we don't error out.
        encoded = struct.pack('>iih%dsiihqi%dsihqi%dsh%dsiihqi%ds' %
                              (len(T1), len(ms1), len(ms2), len(T2), len(ms3)),
                              2345, 2,  # Correlation ID, Num Topics
                              len(T1), T1.encode(), 2, 0, 0, 10, len(ms1), ms1, 1,
                              1, 20, len(ms2), ms2,  # Topic41, 2 partitions,
                              # part0, no-err, high-water-mark-offset, msg1
                              # part1, err=1, high-water-mark-offset, msg1
                              len(T2), T2.encode(), 1, 0, 0, 30, len(ms3), ms3)
        # 'send' the responses
        ds[0][0].callback(encoded)
        ds[1][0].callback(encoded)
        # check the results
        results = list(self.successResultOf(respD))

        def expand_messages(response):
            return FetchResponse(response.topic, response.partition,
                                 response.error, response.highwaterMark,
                                 list(response.messages))
        expanded_responses = [expand_messages(r) for r in results]
        expect = [FetchResponse(T1, 0, 0, 10, [OffsetAndMessage(0, msgs[0]),
                                               OffsetAndMessage(1, msgs[1])]),
                  FetchResponse(T2, 0, 0, 30, [OffsetAndMessage(48, msgs[3]),
                                               OffsetAndMessage(49, msgs[4])])]
        self.assertEqual(expect, expanded_responses)

        # Again, with a callback
        def preprocCB(response):
            return response
        with patch.object(KafkaClient, '_get_brokerclient',
                          side_effect=mock_get_brkr):
            respD = client.send_fetch_request(payloads, callback=preprocCB)
        # 'send' the responses
        ds[0][1].callback(encoded)
        ds[1][1].callback(encoded)
        # check the results
        results = list(self.successResultOf(respD))
        expanded_responses = [expand_messages(r) for r in results]
        expect = [FetchResponse(T1, 0, 0, 10, [OffsetAndMessage(0, msgs[0]),
                                               OffsetAndMessage(1, msgs[1])]),
                  FetchResponse(T2, 0, 0, 30, [OffsetAndMessage(48, msgs[3]),
                                               OffsetAndMessage(49, msgs[4])])]
        self.assertEqual(expect, expanded_responses)

    def test_send_fetch_request_bad_timeout(self):
        client = KafkaClient(hosts='kafka41:9092,kafka42:9092')
        payload = [FetchRequest(u'T1', 0, 0, 1024)]
        timeout = client.timeout * 1000  # client.timeout=secs, max_wait=msecs
        d = client.send_fetch_request(payload, max_wait_time=timeout)
        self.failureResultOf(d, ValueError)

    def test_send_offset_request(self):
        """test_send_offset_request
        Test send_offset_request
        """
        T1 = "Topic51"
        T2 = "Topic52"
        mocked_brokers = {
            ('kafka51', 9092): MagicMock(),
            ('kafka52', 9092): MagicMock(),
        }
        # inject broker side effects
        ds = [
            [Deferred(), Deferred(), Deferred(), Deferred()],
            [Deferred(), Deferred(), Deferred(), Deferred()],
        ]
        mocked_brokers[('kafka51', 9092)].makeRequest.side_effect = ds[0]
        mocked_brokers[('kafka52', 9092)].makeRequest.side_effect = ds[1]

        def mock_get_brkr(host, port):
            return mocked_brokers[(nativeString(host), port)]

        client = KafkaClient(hosts='kafka51:9092,kafka52:9092')

        # Setup the client with the metadata we want it to have
        brokers = [
            BrokerMetadata(node_id=1, host='kafka51', port=9092),
            BrokerMetadata(node_id=2, host='kafka52', port=9092),
        ]
        client.topic_partitions = {
            T1: [0],
            T2: [0],
        }
        client.topics_to_brokers = {
            TopicAndPartition(topic=T1, partition=0): brokers[0],
            TopicAndPartition(topic=T2, partition=0): brokers[1],
        }

        # Setup the payloads
        payloads = [
            OffsetRequest(T1, 0, -1, 20),  # ask for up to 20
            OffsetRequest(T2, 0, -2, 1),  # -2==earliest, only get 1
        ]

        # patch the client so we control the brokerclients
        with patch.object(KafkaClient, '_get_brokerclient',
                          side_effect=mock_get_brkr):
            respD = client.send_offset_request(payloads)

        # Dummy up some responses, one from each broker
        resp1 = b"".join([
            struct.pack(">i", 42),            # Correlation ID
            struct.pack(">i", 1),             # One topics
            struct.pack(">h", len(T1)), T1.encode(),   # First topic
            struct.pack(">i", 1),             # 1 partition

            struct.pack(">i", 0),             # Partition 0
            struct.pack(">h", 0),             # No error
            struct.pack(">i", 3),             # 3 offsets
            struct.pack(">q", 96),            # Offset 96
            struct.pack(">q", 98),            # Offset 98
            struct.pack(">q", 99),            # Offset 99
        ])
        resp2 = b"".join([
            struct.pack(">i", 68),            # Correlation ID
            struct.pack(">i", 1),             # One topic
            struct.pack(">h", len(T2)), T2.encode(),   # First topic
            struct.pack(">i", 1),             # 1 partition

            struct.pack(">i", 0),             # Partition 0
            struct.pack(">h", 0),             # No error
            struct.pack(">i", 1),             # 1 offset
            struct.pack(">q", 4096),          # Offset 4096
        ])

        # 'send' the responses
        ds[0][0].callback(resp1)
        ds[1][0].callback(resp2)
        # check the results
        results = list(self.successResultOf(respD))
        self.assertEqual(set(results), set([
            OffsetResponse(topic=T1, partition=0, error=0, offsets=(96, 98, 99)),
            OffsetResponse(topic=T2, partition=0, error=0, offsets=(4096,)),
        ]))

        # Again, with a callback
        def preprocCB(response):
            return response
        with patch.object(KafkaClient, '_get_brokerclient',
                          side_effect=mock_get_brkr):
            respD = client.send_offset_request(payloads, callback=preprocCB)

        # 'send' the responses
        ds[0][1].callback(resp1)
        ds[1][1].callback(resp2)
        # check the results
        results = list(self.successResultOf(respD))
        self.assertEqual(set(results), set([
            OffsetResponse(topic=T1, partition=0, error=0, offsets=(96, 98, 99)),
            OffsetResponse(topic=T2, partition=0, error=0, offsets=(4096,)),
        ]))

    def test_send_offset_fetch_request(self):
        T1 = "Topic71"
        T2 = "Topic72"
        G1 = "ConsumerGroup1"
        G2 = "ConsumerGroup2"
        mock_load_cmfg_calls = {G1: 0, G2: 0}
        mocked_brokers = {
            ('kafka71', 9092): MagicMock(),
            ('kafka72', 9092): MagicMock(),
        }

        # inject broker side effects
        ds = [
            [Deferred(), Deferred(), Deferred(), Deferred()],
            [Deferred(), Deferred(), Deferred(), Deferred()],
        ]

        mocked_brokers[('kafka71', 9092)].makeRequest.side_effect = ds[0]
        mocked_brokers[('kafka72', 9092)].makeRequest.side_effect = ds[1]

        brokers = [
            BrokerMetadata(node_id=1, host='kafka71', port=9092),
            BrokerMetadata(node_id=2, host='kafka72', port=9092),
        ]
        broker_for_group = {
            G1: brokers[0],
            G2: brokers[1],
        }

        def mock_get_brkr(host, port):
            return mocked_brokers[(nativeString(host), port)]

        def mock_load_cmfg(group):
            mock_load_cmfg_calls[group] += 1
            client.consumer_group_to_brokers[group] = broker_for_group[group]
            return True

        client = KafkaClient(hosts='kafka71:9092,kafka72:9092')
        client.load_consumer_metadata_for_group = mock_load_cmfg

        # Setup the payloads
        payloads = [OffsetFetchRequest(T1, 71),
                    OffsetFetchRequest(T2, 72),
                    ]

        # Dummy the response
        resp = b"".join([
            struct.pack(">i", 42),            # Correlation ID
            struct.pack(">i", 2),             # Two topics
            struct.pack(">h", len(T1)), T1.encode(),   # First topic
            struct.pack(">i", 1),             # 1 partition
            struct.pack(">i", 71),            # Partition 71
            struct.pack(">q", 49),            # Offset 49
            struct.pack(">h", len(b"Metadata1")), b"Metadata1",  # Metadata
            struct.pack(">h", 0),             # No error
            struct.pack(">h", len(T2)), T2.encode(),   # Second topic
            struct.pack(">i", 1),             # 1 partition
            struct.pack(">i", 72),            # Partition 72
            struct.pack(">q", 27),            # Offset 27
            struct.pack(">h", len(b"Metadata2")), b"Metadata2",  # Metadata
            struct.pack(">h", 0),             # No error
        ])

        # patch the client so we control the brokerclients
        with patch.object(KafkaClient, '_get_brokerclient',
                          side_effect=mock_get_brkr):
            respD = client.send_offset_fetch_request(G1, payloads)

        # That first lookup for the group should result in one call to
        # load_consumer_metadata_for_group
        self.assertEqual(mock_load_cmfg_calls[G1], 1)
        # 'send' the response
        ds[0][0].callback(resp)
        # check the results
        results = list(self.successResultOf(respD))
        self.assertEqual(set(results), set([
            OffsetFetchResponse(topic=T1, partition=71, offset=49,
                                metadata=b'Metadata1', error=0),
            OffsetFetchResponse(topic=T2, partition=72, offset=27,
                                metadata=b'Metadata2', error=0),
        ]))

        # Again, with a callback (for full coverage)
        preproc_call_count = [0]

        def preprocCB(response):
            preproc_call_count[0] += 1
            return response

        with patch.object(KafkaClient, '_get_brokerclient',
                          side_effect=mock_get_brkr):
            respD = client.send_offset_fetch_request(
                G1, payloads, callback=preprocCB)

        # Check that another call is not made for the same group
        self.assertEqual(mock_load_cmfg_calls[G1], 1)
        # 'send' the responses
        ds[0][1].callback(resp)
        # check the results
        results = list(self.successResultOf(respD))
        # Test that the preprocessor callback was called (2 responses)
        self.assertEqual(preproc_call_count[0], 2)

        self.assertEqual(set(results), set([
            OffsetFetchResponse(topic=T1, partition=71, offset=49,
                                metadata=b'Metadata1', error=0),
            OffsetFetchResponse(topic=T2, partition=72, offset=27,
                                metadata=b'Metadata2', error=0),
        ]))
        client.close()

    def test_send_offset_fetch_request_failure(self):
        """test_send_offset_fetch_request_failure

        Test that when a request involving a consumer metadata broker fails
        that we reset the cached broker for the consumer group.
        """
        T1 = "Topic71"
        G1 = "ConsumerGroup1"
        G2 = "ConsumerGroup2"
        mock_load_cmfg_calls = {G1: 0, G2: 0}
        mocked_brokers = {
            ('kafka71', 9092): MagicMock(),
            ('kafka72', 9092): MagicMock(),
        }

        # inject broker side effects
        ds = [
            [Deferred(), Deferred(), Deferred(), Deferred()],
            [Deferred(), Deferred(), Deferred(), Deferred()],
        ]

        mocked_brokers[('kafka71', 9092)].makeRequest.side_effect = ds[0]
        mocked_brokers[('kafka72', 9092)].makeRequest.side_effect = ds[1]

        brokers = [
            BrokerMetadata(node_id=1, host='kafka71', port=9092),
            BrokerMetadata(node_id=2, host='kafka72', port=9092),
        ]
        broker_for_group = {
            G1: brokers[0],
            G2: brokers[1],
        }

        def mock_get_brkr(host, port):
            return mocked_brokers[(nativeString(host), port)]

        def mock_load_cmfg(group):
            mock_load_cmfg_calls[group] += 1
            client.consumer_group_to_brokers[group] = broker_for_group[group]
            return True

        client = KafkaClient(hosts='kafka71:9092,kafka72:9092')
        client.load_consumer_metadata_for_group = mock_load_cmfg

        # Setup the payload
        payloads = [OffsetFetchRequest(T1, 78)]

        # Dummy the response
        resp = b"".join([
            struct.pack(">i", 42),  # Correlation ID
            struct.pack(">i", 1),   # 1 topic
            struct.pack(">h", len(T1)), T1.encode(),  # Topic
            struct.pack(">i", 1),   # 1 partition
            struct.pack(">i", 78),  # Partition 78
            struct.pack(">q", -1),  # Offset -1
            struct.pack(">h", 0),   # Metadata
            struct.pack(">h", 16),  # NotCoordinatorForConsumerError
        ])

        # patch the client so we control the brokerclients
        with patch.object(KafkaClient, '_get_brokerclient',
                          side_effect=mock_get_brkr):
            respD = client.send_offset_fetch_request(G1, payloads)

        # That first lookup for the group should result in one call to
        # load_consumer_metadata_for_group
        self.assertEqual(mock_load_cmfg_calls[G1], 1)
        # And the cache of the broker for the consumer group should be set
        self.assertEqual(client.consumer_group_to_brokers[G1],
                         broker_for_group[G1])
        # 'send' the response
        ds[0][0].callback(resp)
        # check the results
        self.assertTrue(
            self.failureResultOf(respD, NotCoordinatorForConsumerError))
        self.assertNotIn(G1, client.consumer_group_to_brokers)
        # cleanup
        client.close()

    def test_send_offset_commit_request(self):
        """test_send_offset_commit_request"""
        T1 = "Topic61"
        T2 = "Topic62"
        G1 = "ConsumerGroup1"
        G2 = "ConsumerGroup2"
        mock_load_cmfg_calls = {G1: 0, G2: 0}

        mocked_brokers = {
            ('kafka61', 9092): MagicMock(),
            ('kafka62', 9092): MagicMock(),
        }
        # inject broker side effects
        ds = [
            [Deferred(), Deferred(), Deferred(), Deferred()],
            [Deferred(), Deferred(), Deferred(), Deferred()],
        ]

        mocked_brokers[('kafka61', 9092)].makeRequest.side_effect = ds[0]
        mocked_brokers[('kafka62', 9092)].makeRequest.side_effect = ds[1]

        brokers = [
            BrokerMetadata(node_id=1, host='kafka61', port=9092),
            BrokerMetadata(node_id=2, host='kafka62', port=9092),
        ]
        broker_for_group = {
            G1: brokers[0],
            G2: brokers[1],
        }

        def mock_get_brkr(host, port):
            return mocked_brokers[(nativeString(host), port)]

        def mock_load_cmfg(group):
            mock_load_cmfg_calls[group] += 1
            client.consumer_group_to_brokers[group] = broker_for_group[group]
            return True

        client = KafkaClient(hosts='kafka61:9092,kafka62:9092')
        client.load_consumer_metadata_for_group = mock_load_cmfg

        # Setup the client with the metadata we want it to have
        client.topic_partitions = {
            T1: [61],
            T2: [62],
        }
        client.topics_to_brokers = {
            TopicAndPartition(topic=T1, partition=61): brokers[0],
            TopicAndPartition(topic=T2, partition=62): brokers[1],
        }

        # Setup the payloads
        payloads = [
            OffsetCommitRequest(T1, 61, 81, -1, b"metadata1"),
            OffsetCommitRequest(T2, 62, 91, -1, b"metadata2"),
        ]

        # patch the client so we control the brokerclients
        with patch.object(KafkaClient, '_get_brokerclient',
                          side_effect=mock_get_brkr):
            respD = client.send_offset_commit_request(G2, payloads)

        # Dummy up a response for the commit
        resp1 = b"".join([
            struct.pack(">i", 42),            # Correlation ID
            struct.pack(">i", 2),             # Two topics
            struct.pack(">h", len(T1)), T1.encode(),   # First topic
            struct.pack(">i", 1),             # 1 partition
            struct.pack(">i", 61),            # Partition 61
            struct.pack(">h", 0),             # No error
            struct.pack(">h", len(T2)), T2.encode(),   # Second topic
            struct.pack(">i", 1),             # 1 partition
            struct.pack(">i", 62),            # Partition 62
            struct.pack(">h", 0),             # No error
        ])

        # 'send' the responses
        ds[1][0].callback(resp1)
        # check the results
        results = list(self.successResultOf(respD))
        self.assertEqual(set(results), set([
            OffsetCommitResponse(topic=T1, partition=61, error=0),
            OffsetCommitResponse(topic=T2, partition=62, error=0),
        ]))

        client.close()

    def test_send_offset_commit_request_failure(self):
        """test_send_offset_commit_request_failure

        Test that when the kafka broker is unavailable, that the proper
        ConsumerCoordinatorNotAvailableError is raised"""

        T1 = "Topic61"
        G1 = "ConsumerGroup1"

        def mock_gcfg(group):
            return None

        client = KafkaClient(hosts='kafka61:9092')
        client._get_coordinator_for_group = mock_gcfg

        # Setup the client with the metadata we want it to have
        client.topic_partitions = {
            T1: [61],
        }

        # Setup the payloads
        payloads = [
            OffsetCommitRequest(T1, 61, 81, -1, b"metadata1"),
        ]

        respD1 = client.send_offset_commit_request(G1, [])
        self.assertTrue(
            self.failureResultOf(respD1, ValueError))
        respD2 = client.send_offset_commit_request(G1, payloads)
        self.assertTrue(
            self.failureResultOf(respD2, ConsumerCoordinatorNotAvailableError))
        client.close()

    def test_send_request_to_coordinator(self):
        """test_send_request_to_coordinator

        Test the _send_request_to_coordinator method and error handling
        """
        client = KafkaClient(hosts='kafka01:9092', timeout=None)

        # Setup the client with the metadata we want it to have
        broker = MagicMock()
        broker.makeRequest.return_value = d = Deferred()
        client.clients = {('kafka01', '9092'): broker}

        # Setup the payloads, encoder & decoder funcs
        payload = LeaveGroupRequest("group1", "member")

        encoder = KafkaCodec.encode_leave_group_request
        decoder = KafkaCodec.decode_leave_group_response

        client._get_brokerclient('kafka01', '9092')
        respD = client._send_request_to_coordinator(
            broker, payload, encoder, decoder, min_timeout=15)
        # Shouldn't have a result yet. If we do, there was an error
        self.assertNoResult(respD)

        # dummy response
        resp = struct.pack('>ih', 9, 0)
        # 'send' the response for T1 request
        d.callback(struct.pack('>i', client.correlation_id) + resp)

        # check the result. Should be a success response
        results = self.successResultOf(respD)
        self.assertEqual(results, LeaveGroupResponse(0))

    def test_client_reresolves_on_failure(self):
        """test_client_reresolves_on_failure

        Test that when the client fails to contact all brokers that it tries
        to re-resolve the IPs of the brokers
        """
        # Start with an empty resolver so that all DNS requests fail.
        resolver = MemoryResolver({})
        mocked_brokers = {
            ('kafka01', 9092): MagicMock(),
        }

        # inject side effects (makeRequest returns deferreds that are
        # pre-failed with a timeout...
        mocked_brokers[('kafka01', 9092)].makeRequest.side_effect = lambda a, b: fail(
            RequestTimedOutError("kafka01 went away (unittest)"),
        )

        client = KafkaClient(hosts=['kafka01:9092'])
        # Alter the client's brokerclient dict
        client.clients = mocked_brokers
        client._collect_hosts_d = None

        with patch("afkak.client.DNSclient", new=resolver):
            # Get the deferred (should be already failed)
            fail1 = client._send_broker_unaware_request(1, b'fake request')
            # check it
            self.successResultOf(
                self.failUnlessFailure(fail1, KafkaUnavailableError))

            # Make sure we're flagged for lookup
            self.assertTrue(client._collect_hosts_d)

            # Check that the proper calls were made
            for _key, brkr in mocked_brokers.items():
                brkr.makeRequest.assert_called_with(1, b'fake request')

            # Patch the lookup and retry the request
            resolver.addRecord('kafka01', Record_A(address='1.2.3.4'))

            # Patch away client._get_brokerclient. We'll end up with no brokers
            get_broker = Mock()
            client._get_brokerclient = get_broker

            fail2 = client._send_broker_unaware_request(2, b'fake request')
            # check it
            self.successResultOf(
                self.failUnlessFailure(fail2, KafkaUnavailableError))

        # Check that the proper calls were made
        get_broker.assert_called_with('1.2.3.4', 9092)

    def test_client_disconnect_on_timeout_false(self):
        """test_client_disconnect_on_timeout

        Test that when a client request to a broker times out, it disconnects
        that broker.
        """
        d = Deferred()
        d2 = Deferred()
        ds = [d, d2]
        m = Mock()
        mocked_brokers = {('kafka_dot', 9092): m}
        # inject broker side effects
        m.makeRequest.side_effect = ds
        m.cancelRequest.side_effect = lambda rId, reason: ds.pop(0).errback(reason)
        m.configure_mock(host='kafka_dot', port=9092)

        reactor = MemoryReactorClock()
        client = KafkaClient(hosts='kafka_dot:9092', reactor=reactor, disconnect_on_timeout=False)

        # Alter the client's brokerclient dict to use our mocked broker
        client.clients = mocked_brokers
        client._collect_hosts_d = None

        # Kick off a request to the client to trigger a request to our Mock
        respD = client._send_broker_unaware_request(1, b'fake request')

        # Cause that request to timeout
        reactor.advance(client.timeout * 0.91)  # fire the reactor-blocked
        reactor.advance(client.timeout)  # fire the timeout errback

        # Check that the request was timed out
        self.successResultOf(
            self.failUnlessFailure(respD, KafkaUnavailableError))

        # Make sure we didn't try to disconnect
        m.disconnect.assert_not_called()

    def test_client_disconnect_on_timeout_true(self):
        """test_client_disconnect_on_timeout

        Test that when a client request to a broker times out, it disconnects
        that broker.
        """
        d = Deferred()
        d2 = Deferred()
        ds = [d, d2]
        m = Mock()
        mocked_brokers = {('kafka_dot', 9092): m}
        # inject broker side effects
        m.makeRequest.side_effect = ds
        m.cancelRequest.side_effect = lambda rId, reason: ds.pop(0).errback(reason)
        m.configure_mock(host='kafka_dot', port=9092)

        reactor = MemoryReactorClock()
        client = KafkaClient(hosts='kafka_dot:9092', reactor=reactor, disconnect_on_timeout=True)

        # Alter the client's brokerclient dict to use our mocked broker
        client.clients = mocked_brokers
        client._collect_hosts_d = None

        # Kick off a request to the client to trigger a request to our Mock
        respD = client._send_broker_unaware_request(1, b'fake request')

        # Cause that request to timeout
        reactor.advance(client.timeout * 0.91)  # fire the reactor-blocked
        reactor.advance(client.timeout)  # fire the timeout errback

        # Check that the request was timed out
        self.successResultOf(
            self.failUnlessFailure(respD, KafkaUnavailableError))

        # Make sure we didn't try to disconnect
        m.disconnect.assert_called_with()

    def test_client_topic_fully_replicated(self):
        """test_client_topic_fully_replicated"

        Test the happy path of client.topic_fully_replicated()
        """
        client = KafkaClient(hosts='kafka01:9092,kafka02:9092')

        # Setup the client with the metadata we want start with
        client.topic_partitions = {
            'Topic0': [],  # No partitions.
            'Topic2': [0],  # Not in partition_meta below
            'Topic3': [0, 1, 2, 3],  # "Good" partition
        }
        client.partition_meta = {
            TopicAndPartition(topic='Topic3', partition=0):
                PartitionMetadata('Topic3', 0, 0, 1, [1, 2], [1, 2]),
            TopicAndPartition(topic='Topic3', partition=1):
                PartitionMetadata('Topic3', 1, 0, 2, [2, 1], [1, 2]),
            TopicAndPartition(topic='Topic3', partition=2):
                PartitionMetadata('Topic3', 2, 0, 1, [1, 2], [1, 2]),
            TopicAndPartition(topic='Topic3', partition=3):
                PartitionMetadata('Topic3', 3, 0, 2, [2, 1], [1, 2]),
        }

        # Topics which don't have partitions aren't 'fully replicated'
        self.assertFalse(client.topic_fully_replicated('Topic0'))
        # Topics which we don't have any metadata for aren't 'fully replicated'
        self.assertFalse(client.topic_fully_replicated('Topic1'))
        # Topics which are only partially represented aren't 'fully replicated'
        self.assertFalse(client.topic_fully_replicated('Topic2'))

        # Topic with all the partitions having equal replicas & ISRs ARE
        self.assertTrue(client.topic_fully_replicated('Topic3'))<|MERGE_RESOLUTION|>--- conflicted
+++ resolved
@@ -23,47 +23,22 @@
 from twisted.test.proto_helpers import MemoryReactorClock
 from twisted.trial import unittest
 
-<<<<<<< HEAD
-import struct
-import logging
-
-from mock import MagicMock, Mock, patch, ANY, call
-
-from afkak import KafkaClient
-from afkak.brokerclient import _KafkaBrokerClient
-from afkak.common import (
-    ProduceRequest, ProduceResponse, FetchRequest, FetchResponse,
-    OffsetRequest, OffsetResponse, OffsetCommitRequest, OffsetCommitResponse,
-    OffsetFetchRequest, OffsetFetchResponse,
-    BrokerMetadata, PartitionMetadata, TopicMetadata,
-    RequestTimedOutError, TopicAndPartition, KafkaUnavailableError,
-    DefaultKafkaPort, LeaderUnavailableError, PartitionUnavailableError,
-    FailedPayloadsError, NotLeaderForPartitionError, OffsetAndMessage,
-    UnknownTopicOrPartitionError, ConsumerCoordinatorNotAvailableError,
-    NotCoordinatorForConsumerError,
-    LeaveGroupRequest, LeaveGroupResponse
-)
-from afkak.kafkacodec import create_message, KafkaCodec
-from afkak.client import _collect_hosts
-import afkak.client as kclient  # for patching
-=======
 from .. import KafkaClient
 from .. import client as kclient  # for patching
 from ..brokerclient import _KafkaBrokerClient
 from ..client import _collect_hosts
-from ..common import (BrokerMetadata, ConsumerCoordinatorNotAvailableError,
-                      DefaultKafkaPort, FailedPayloadsError, FetchRequest,
-                      FetchResponse, KafkaUnavailableError,
-                      LeaderUnavailableError, NotCoordinatorForConsumerError,
-                      NotLeaderForPartitionError, OffsetAndMessage,
-                      OffsetCommitRequest, OffsetCommitResponse,
-                      OffsetFetchRequest, OffsetFetchResponse, OffsetRequest,
-                      OffsetResponse, PartitionMetadata,
-                      PartitionUnavailableError, ProduceRequest,
-                      ProduceResponse, RequestTimedOutError, TopicAndPartition,
-                      TopicMetadata, UnknownTopicOrPartitionError)
+from ..common import (
+    BrokerMetadata, ConsumerCoordinatorNotAvailableError, DefaultKafkaPort,
+    FailedPayloadsError, FetchRequest, FetchResponse, KafkaUnavailableError,
+    LeaderUnavailableError, LeaveGroupRequest, LeaveGroupResponse,
+    NotCoordinatorForConsumerError, NotLeaderForPartitionError,
+    OffsetAndMessage, OffsetCommitRequest, OffsetCommitResponse,
+    OffsetFetchRequest, OffsetFetchResponse, OffsetRequest, OffsetResponse,
+    PartitionMetadata, PartitionUnavailableError, ProduceRequest,
+    ProduceResponse, RequestTimedOutError, TopicAndPartition, TopicMetadata,
+    UnknownTopicOrPartitionError,
+)
 from ..kafkacodec import KafkaCodec, create_message
->>>>>>> 60ab7961
 
 log = logging.getLogger(__name__)
 
