--- conflicted
+++ resolved
@@ -39,28 +39,16 @@
 from ..client import _normalize_hosts
 from ..client import log as client_log
 from ..common import (
-<<<<<<< HEAD
-    BrokerMetadata, ConsumerCoordinatorNotAvailableError, FailedPayloadsError,
-    FetchRequest, FetchResponse, KafkaUnavailableError,
-    LeaderNotAvailableError, LeaderUnavailableError, LeaveGroupRequest,
-    LeaveGroupResponse, NotCoordinatorForConsumerError,
+    BrokerMetadata, ConsumerCoordinatorNotAvailableError,
+    CoordinatorNotAvailable, FailedPayloadsError, FetchRequest, FetchResponse,
+    KafkaUnavailableError, LeaderNotAvailableError, LeaderUnavailableError,
+    LeaveGroupRequest, LeaveGroupResponse, NotCoordinatorForConsumerError,
     NotLeaderForPartitionError, OffsetAndMessage, OffsetCommitRequest,
     OffsetCommitResponse, OffsetFetchRequest, OffsetFetchResponse,
     OffsetRequest, OffsetResponse, PartitionMetadata,
     PartitionUnavailableError, ProduceRequest, ProduceResponse,
     RequestTimedOutError, TopicAndPartition, TopicMetadata, UnknownError,
     UnknownTopicOrPartitionError,
-=======
-    BrokerMetadata, ConsumerCoordinatorNotAvailableError,
-    CoordinatorNotAvailable, FailedPayloadsError, FetchRequest, FetchResponse,
-    KafkaUnavailableError, LeaderNotAvailableError, LeaderUnavailableError,
-    NotCoordinatorForConsumerError, NotLeaderForPartitionError,
-    OffsetAndMessage, OffsetCommitRequest, OffsetCommitResponse,
-    OffsetFetchRequest, OffsetFetchResponse, OffsetRequest, OffsetResponse,
-    PartitionMetadata, PartitionUnavailableError, ProduceRequest,
-    ProduceResponse, RequestTimedOutError, TopicAndPartition, TopicMetadata,
-    UnknownError, UnknownTopicOrPartitionError,
->>>>>>> 6f5e05ba
 )
 from ..kafkacodec import KafkaCodec, create_message
 from .endpoints import BlackholeEndpoint, Connections, FailureEndpoint
