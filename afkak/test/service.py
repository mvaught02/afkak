# -*- coding: utf-8 -*-
# Copyright (C) 2015 Cyan, Inc.

from datetime import datetime, timedelta
import logging
from pprint import pformat
import re
import select
import subprocess
import threading
import time
import errno
import os

log = logging.getLogger(__name__)
log.addHandler(logging.NullHandler())

__all__ = [
    'ExternalService',
    'SpawnedService',
]

_STOP_TIMEOUT = timedelta(seconds=60)


class ExternalService(object):  # pragma: no cover
    def __init__(self, host, port):
        log.info("Using already running service at %s:%d", host, port)
        self.host = host
        self.port = port

    def open(self):
        pass

    def close(self):
        pass


class SpawnedService(object):
    _thread = None

    def __init__(self, name, log, args, env, start_re):
        self._name = name
        self._log = log
        self._args = args
        self._env = env
        self._start_re = start_re
        self._started = threading.Event()
        self._should_die = threading.Event()

    def _run(self):
        self._log.debug("Starting args=%r env=%s", self._args, pformat(self._env))
        proc = subprocess.Popen(
            self._args,
            env=self._env,
            bufsize=1,  # Line buffered.
            stdout=subprocess.PIPE,
            stderr=subprocess.STDOUT,
        )

        stop_deadline = None
        closed = False
        killed = False
        while True:
            if closed:
                proc.wait()
            else:
                (rds, _, _) = select.select([proc.stdout], [], [], 0.01)

                if proc.stdout in rds:
                    line = proc.stdout.readline().decode('utf-8', 'backslashescape')
                    if line:
                        self._log.debug(line.rstrip('\r\n'))
                        if self._start_re.search(line):
                            self._log.debug("Marking subprocess started")
                            self._started.set()
                    else:
                        proc.stdout.close()
                        closed = True
                        self._log.debug("Subprocess stdout closed")
                    continue  # Loop around to read any more output.

            returncode = proc.poll()
            if stop_deadline is None:
                if self._should_die.is_set():
                    self._log.info("Terminating subprocess")
                    proc.terminate()
                    stop_deadline = datetime.utcnow() + _STOP_TIMEOUT

                if returncode is not None:
                    self._log.critical("Subprocess with args=%r, env=%r has died unexpectedly: returncode=%d",
                                       self._args, self._env, returncode)
                    raise Exception("Subprocess died unexpectedly with status {!r}".format(returncode))
            else:
                if returncode is not None:
                    self._log.info("Subprocess exited: returncode=%d", returncode)
                    break
<<<<<<< HEAD
                else:  # pragma: no cover
                    raise RuntimeError(
                        "Subprocess has died. Aborting. "
                        "(args=%s)\n"
                        "____________________"
                        "Service stdout output:"
                        "____________________\n%s"
                        "____________________"
                        "Service stderr output:"
                        "____________________\n%s"
                        "____________________"
                        "Service stderr complete:"
                        "__________________\n" % (
                            ' '.join(str(x) for x in self.args),
                            ' '.join(self.captured_stdout),
                            ' '.join(self.captured_stderr)))

    def dump_logs(self):  # pragma: no cover
        if not os.environ.get('DUMP_SERVICE_LOGS'):
            log.info('Skipping dumping service(%r) logs. '
                     'Set DUMP_SERVICE_LOGS to enable', self)
            return
        log.debug(
            '____________________Service stdout output:____________________')
        for line in self.captured_stdout:
            log.debug(line.rstrip())
        log.debug(
            '____________________Service stderr output:____________________')
        for line in self.captured_stderr:
            log.debug(line.rstrip())
        log.debug(
            '____________________Service stderr complete:__________________')

    def wait_for(self, pattern, timeout=10):
        t1 = time.time()
        while True:
            t2 = time.time()
            if t2 - t1 >= timeout:  # pragma: no cover
                try:
                    self.child.kill()
                except OSError as exc:
                    if exc.errno != errno.ESRCH:
                        log.exception(
                            "Received exception when killing child process")
                self.dump_logs()

                raise RuntimeError(
                    "Waiting for {!r} timed out after {} seconds".format(
                        pattern, timeout))

            if re.search(pattern, b'\n'.join(
                    self.captured_stdout), re.IGNORECASE) is not None:
                log.info("Found pattern %r in %d seconds via stdout",
                         pattern, (t2 - t1))
                return
            if re.search(pattern, b'\n'.join(
                    self.captured_stderr),
                    re.IGNORECASE) is not None:  # pragma: no cover
                log.info("Found pattern %r in %d seconds via stderr",
                         pattern, (t2 - t1))
                return
            time.sleep(0.05)

    def start(self):
        threading.Thread.start(self)
=======

                if not killed and datetime.utcnow() > stop_deadline:
                    log.error(
                        'Child process %r failed to exit within %d. Resorting to kill.',
                        proc, _STOP_TIMEOUT,
                    )
                    proc.kill()
                    killed = True


    def start(self, timeout=10):
        assert self._thread is None
        def run():
            try:
                self._run()
            except BaseException:
                self._log.exception("Unhandled exception in fixture thread %r", self._thread)
                os.kill(os.getpid(), 9)

        self._thread = threading.Thread(target=run, name=self._name)
        self._thread.start()
        started = self._started.wait(timeout)
        if not started:
            self._log.error("Waiting for start timed out after %.2fs: terminating.", timeout)
            self.stop()
            raise Exception("start() timed out after {:.2f}s".format(timeout))
>>>>>>> ebea87d0

    def stop(self):
        assert self._thread is not None
        self._should_die.set()
        self._thread.join()<|MERGE_RESOLUTION|>--- conflicted
+++ resolved
@@ -95,73 +95,6 @@
                 if returncode is not None:
                     self._log.info("Subprocess exited: returncode=%d", returncode)
                     break
-<<<<<<< HEAD
-                else:  # pragma: no cover
-                    raise RuntimeError(
-                        "Subprocess has died. Aborting. "
-                        "(args=%s)\n"
-                        "____________________"
-                        "Service stdout output:"
-                        "____________________\n%s"
-                        "____________________"
-                        "Service stderr output:"
-                        "____________________\n%s"
-                        "____________________"
-                        "Service stderr complete:"
-                        "__________________\n" % (
-                            ' '.join(str(x) for x in self.args),
-                            ' '.join(self.captured_stdout),
-                            ' '.join(self.captured_stderr)))
-
-    def dump_logs(self):  # pragma: no cover
-        if not os.environ.get('DUMP_SERVICE_LOGS'):
-            log.info('Skipping dumping service(%r) logs. '
-                     'Set DUMP_SERVICE_LOGS to enable', self)
-            return
-        log.debug(
-            '____________________Service stdout output:____________________')
-        for line in self.captured_stdout:
-            log.debug(line.rstrip())
-        log.debug(
-            '____________________Service stderr output:____________________')
-        for line in self.captured_stderr:
-            log.debug(line.rstrip())
-        log.debug(
-            '____________________Service stderr complete:__________________')
-
-    def wait_for(self, pattern, timeout=10):
-        t1 = time.time()
-        while True:
-            t2 = time.time()
-            if t2 - t1 >= timeout:  # pragma: no cover
-                try:
-                    self.child.kill()
-                except OSError as exc:
-                    if exc.errno != errno.ESRCH:
-                        log.exception(
-                            "Received exception when killing child process")
-                self.dump_logs()
-
-                raise RuntimeError(
-                    "Waiting for {!r} timed out after {} seconds".format(
-                        pattern, timeout))
-
-            if re.search(pattern, b'\n'.join(
-                    self.captured_stdout), re.IGNORECASE) is not None:
-                log.info("Found pattern %r in %d seconds via stdout",
-                         pattern, (t2 - t1))
-                return
-            if re.search(pattern, b'\n'.join(
-                    self.captured_stderr),
-                    re.IGNORECASE) is not None:  # pragma: no cover
-                log.info("Found pattern %r in %d seconds via stderr",
-                         pattern, (t2 - t1))
-                return
-            time.sleep(0.05)
-
-    def start(self):
-        threading.Thread.start(self)
-=======
 
                 if not killed and datetime.utcnow() > stop_deadline:
                     log.error(
@@ -188,7 +121,6 @@
             self._log.error("Waiting for start timed out after %.2fs: terminating.", timeout)
             self.stop()
             raise Exception("start() timed out after {:.2f}s".format(timeout))
->>>>>>> ebea87d0
 
     def stop(self):
         assert self._thread is not None
