# -*- coding: utf-8 -*-
# Copyright 2015 Cyan, Inc.
# Copyright 2017, 2018 Ciena Corporation
#
# Licensed under the Apache License, Version 2.0 (the "License");
# you may not use this file except in compliance with the License.
# You may obtain a copy of the License at
#
#     http://www.apache.org/licenses/LICENSE-2.0
#
# Unless required by applicable law or agreed to in writing, software
# distributed under the License is distributed on an "AS IS" BASIS,
# WITHOUT WARRANTIES OR CONDITIONS OF ANY KIND, either express or implied.
# See the License for the specific language governing permissions and
# limitations under the License.
from __future__ import absolute_import

import logging
import struct
import zlib

from twisted.python.compat import nativeString

from ._util import (
    group_by_topic_and_partition, read_int_string, read_short_ascii,
    read_short_bytes, read_short_text, relative_unpack, write_int_string,
    write_short_ascii, write_short_bytes, write_short_text,
)
from .codec import gzip_decode, gzip_encode, snappy_decode, snappy_encode
from .common import (
<<<<<<< HEAD
    BrokerMetadata, BufferUnderflowError, ChecksumError,
    ConsumerFetchSizeTooSmall, ConsumerMetadataResponse, FetchResponse,
    HeartbeatResponse, InvalidMessageError, JoinGroupProtocolMetadata,
    JoinGroupResponse, JoinGroupResponseMember, LeaveGroupResponse, Message,
    OffsetAndMessage, OffsetCommitResponse, OffsetFetchResponse,
    OffsetResponse, PartitionMetadata, ProduceResponse, ProtocolError,
    SyncGroupMemberAssignment, SyncGroupResponse, TopicMetadata,
=======
    CODEC_GZIP, CODEC_NONE, CODEC_SNAPPY, BrokerMetadata, BufferUnderflowError,
    ChecksumError, ConsumerFetchSizeTooSmall, ConsumerMetadataResponse,
    FetchResponse, InvalidMessageError, Message, OffsetAndMessage,
    OffsetCommitResponse, OffsetFetchResponse, OffsetResponse,
    PartitionMetadata, ProduceResponse, ProtocolError, TopicMetadata,
>>>>>>> 8c2ee052
    UnsupportedCodecError,
)

log = logging.getLogger(__name__)
log.addHandler(logging.NullHandler())

_SUPPORTED_CODECS = (CODEC_GZIP, CODEC_NONE, CODEC_SNAPPY)
ATTRIBUTE_CODEC_MASK = 0x03
MAX_BROKERS = 1024

# Default number of msecs the lead-broker will wait for replics to
# ack produce requests before failing the request
DEFAULT_REPLICAS_ACK_TIMEOUT_MSECS = 1000


class KafkaCodec(object):
    """
    Class to encapsulate all of the protocol encoding/decoding.
    This class does not have any state associated with it, it is purely
    for organization.
    """
    PRODUCE_KEY = 0
    FETCH_KEY = 1
    OFFSET_KEY = 2
    METADATA_KEY = 3
    # Non-user facing control APIs: 4-7
    OFFSET_COMMIT_KEY = 8
    OFFSET_FETCH_KEY = 9
    CONSUMER_METADATA_KEY = 10
    JOIN_GROUP_KEY = 11
    HEARTBEAT_KEY = 12
    LEAVE_GROUP_KEY = 13
    SYNC_GROUP_KEY = 14

    ###################
    #   Private API   #
    ###################

    @classmethod
    def _encode_message_header(cls, client_id, correlation_id, request_key,
                               api_version=0):
        """
        Encode the common request envelope

        :param bytes client_id: Client identifier, a short bytesting.
        :param int correlation_id: 32-bit int
        :param int request_key: Request type identifier, a 16-bit int. See the
            ``*_KEY`` constants above.
        :param int api_version: Version of the request, defaulting to 0.
        """
        return (struct.pack('>hhih',
                            request_key,          # ApiKey
                            api_version,          # ApiVersion
                            correlation_id,       # CorrelationId
                            len(client_id)) +     # ClientId size
                client_id)                        # ClientId

    @classmethod
    def _encode_message_set(cls, messages, offset=None):
        """
        Encode a MessageSet. Unlike other arrays in the protocol,
        MessageSets are not length-prefixed.  Format::

            MessageSet => [Offset MessageSize Message]
              Offset => int64
              MessageSize => int32
        """
        message_set = []
        incr = 1
        if offset is None:
            incr = 0
            offset = 0
        for message in messages:
            encoded_message = KafkaCodec._encode_message(message)
            message_set.append(struct.pack('>qi', offset, len(encoded_message)))
            message_set.append(encoded_message)
            offset += incr
        return b''.join(message_set)

    @classmethod
    def _encode_message(cls, message):
        """
        Encode a single message.

        The magic number of a message is a format version number.  The only
        supported magic number right now is zero.  Format::

            Message => Crc MagicByte Attributes Key Value
              Crc => int32
              MagicByte => int8
              Attributes => int8
              Key => bytes
              Value => bytes
        """
        if message.magic == 0:
            msg = struct.pack('>BB', message.magic, message.attributes)
            msg += write_int_string(message.key)
            msg += write_int_string(message.value)
            crc = zlib.crc32(msg) & 0xffffffff  # Ensure unsigned
            msg = struct.pack('>I', crc) + msg
        else:
            raise ProtocolError("Unexpected magic number: %d" % message.magic)
        return msg

    @classmethod
    def _decode_message_set_iter(cls, data):
        """
        Iteratively decode a MessageSet

        Reads repeated elements of (offset, message), calling decode_message
        to decode a single message. Since compressed messages contain futher
        MessageSets, these two methods have been decoupled so that they may
        recurse easily.
        """
        cur = 0
        read_message = False
        while cur < len(data):
            try:
                ((offset, ), cur) = relative_unpack('>q', data, cur)
                (msg, cur) = read_int_string(data, cur)
                msgIter = KafkaCodec._decode_message(msg, offset)
                for (offset, message) in msgIter:
                    read_message = True
                    yield OffsetAndMessage(offset, message)
            except BufferUnderflowError:
                # NOTE: Not sure this is correct error handling:
                # Is it possible to get a BUE if the message set is somewhere
                # in the middle of the fetch response? If so, we probably have
                # an issue that's not fetch size too small.
                # Aren't we ignoring errors if we fail to unpack data by
                # raising StopIteration()?
                # If _decode_message() raises a ChecksumError, couldn't that
                # also be due to the fetch size being too small?
                if read_message is False:
                    # If we get a partial read of a message, but haven't
                    # yielded anything there's a problem
                    raise ConsumerFetchSizeTooSmall()
                else:
                    raise StopIteration()

    @classmethod
    def _decode_message(cls, data, offset):
        """
        Decode a single Message

        The only caller of this method is decode_message_set_iter.
        They are decoupled to support nested messages (compressed MessageSets).
        The offset is actually read from decode_message_set_iter (it is part
        of the MessageSet payload).
        """
        ((crc, magic, att), cur) = relative_unpack('>IBB', data, 0)
        if crc != zlib.crc32(data[4:]) & 0xffffffff:
            raise ChecksumError("Message checksum failed")

        (key, cur) = read_int_string(data, cur)
        (value, cur) = read_int_string(data, cur)

        codec = att & ATTRIBUTE_CODEC_MASK

        if codec == CODEC_NONE:
            yield (offset, Message(magic, att, key, value))

        elif codec == CODEC_GZIP:
            gz = gzip_decode(value)
            for (offset, msg) in KafkaCodec._decode_message_set_iter(gz):
                yield (offset, msg)

        elif codec == CODEC_SNAPPY:
            snp = snappy_decode(value)
            for (offset, msg) in KafkaCodec._decode_message_set_iter(snp):
                yield (offset, msg)

        else:
            raise ProtocolError('Unsupported codec 0b{:b}'.format(codec))

    ##################
    #   Public API   #
    ##################

    @classmethod
    def get_response_correlation_id(cls, data):
        """
        return just the correlationId part of the response

        :param bytes data: bytes to decode
        """
        ((correlation_id,), cur) = relative_unpack('>i', data, 0)
        return correlation_id

    @classmethod
    def encode_produce_request(cls, client_id, correlation_id,
                               payloads=None, acks=1,
                               timeout=DEFAULT_REPLICAS_ACK_TIMEOUT_MSECS):
        """
        Encode some ProduceRequest structs

        :param bytes client_id:
        :param int correlation_id:
        :param list payloads: list of ProduceRequest
        :param int acks:

            How "acky" you want the request to be:

            0: immediate response
            1: written to disk by the leader
            2+: waits for this many number of replicas to sync
            -1: waits for all replicas to be in sync

        :param int timeout:
            Maximum time the server will wait for acks from replicas.  This is
            _not_ a socket timeout.
        """
        if not isinstance(client_id, bytes):
            raise TypeError('client_id={!r} should be bytes'.format(client_id))
        payloads = [] if payloads is None else payloads
        grouped_payloads = group_by_topic_and_partition(payloads)

        message = cls._encode_message_header(client_id, correlation_id,
                                             KafkaCodec.PRODUCE_KEY)

        message += struct.pack('>hii', acks, timeout, len(grouped_payloads))

        for topic, topic_payloads in grouped_payloads.items():
            message += write_short_ascii(topic)

            message += struct.pack('>i', len(topic_payloads))
            for partition, payload in topic_payloads.items():
                msg_set = KafkaCodec._encode_message_set(payload.messages)
                message += struct.pack('>ii', partition, len(msg_set))
                message += msg_set

        return message

    @classmethod
    def decode_produce_response(cls, data):
        """
        Decode bytes to a ProduceResponse

        :param bytes data: bytes to decode
        :returns: iterable of `afkak.common.ProduceResponse`
        """
        ((correlation_id, num_topics), cur) = relative_unpack('>ii', data, 0)

        for _i in range(num_topics):
            topic, cur = read_short_ascii(data, cur)
            ((num_partitions,), cur) = relative_unpack('>i', data, cur)
            for _i in range(num_partitions):
                ((partition, error, offset), cur) = relative_unpack('>ihq', data, cur)

                yield ProduceResponse(topic, partition, error, offset)

    @classmethod
    def encode_fetch_request(cls, client_id, correlation_id, payloads=None,
                             max_wait_time=100, min_bytes=4096):
        """
        Encodes some FetchRequest structs

        :param bytes client_id:
        :param int correlation_id:
        :param list payloads: list of :class:`FetchRequest`
        :param int max_wait_time: how long to block waiting on min_bytes of data
        :param int min_bytes:
            the minimum number of bytes to accumulate before returning the
            response
        """
        payloads = [] if payloads is None else payloads
        grouped_payloads = group_by_topic_and_partition(payloads)

        message = cls._encode_message_header(client_id, correlation_id,
                                             KafkaCodec.FETCH_KEY)

        assert isinstance(max_wait_time, int)

        # -1 is the replica id
        message += struct.pack('>iiii', -1, max_wait_time, min_bytes,
                               len(grouped_payloads))

        for topic, topic_payloads in grouped_payloads.items():
            message += write_short_ascii(topic)
            message += struct.pack('>i', len(topic_payloads))
            for partition, payload in topic_payloads.items():
                message += struct.pack('>iqi', partition, payload.offset,
                                       payload.max_bytes)

        return message

    @classmethod
    def decode_fetch_response(cls, data):
        """
        Decode bytes to a FetchResponse

        :param bytes data: bytes to decode
        """
        ((correlation_id, num_topics), cur) = relative_unpack('>ii', data, 0)

        for _i in range(num_topics):
            (topic, cur) = read_short_ascii(data, cur)
            ((num_partitions,), cur) = relative_unpack('>i', data, cur)

            for _i in range(num_partitions):
                ((partition, error, highwater_mark_offset), cur) = \
                    relative_unpack('>ihq', data, cur)

                (message_set, cur) = read_int_string(data, cur)

                yield FetchResponse(
                    topic, partition, error,
                    highwater_mark_offset,
                    KafkaCodec._decode_message_set_iter(message_set))

    @classmethod
    def encode_offset_request(cls, client_id, correlation_id, payloads=None):
        payloads = [] if payloads is None else payloads
        grouped_payloads = group_by_topic_and_partition(payloads)

        message = cls._encode_message_header(client_id, correlation_id,
                                             KafkaCodec.OFFSET_KEY)

        # -1 is the replica id
        message += struct.pack('>ii', -1, len(grouped_payloads))

        for topic, topic_payloads in grouped_payloads.items():
            message += write_short_ascii(topic)
            message += struct.pack('>i', len(topic_payloads))

            for partition, payload in topic_payloads.items():
                message += struct.pack('>iqi', partition, payload.time,
                                       payload.max_offsets)

        return message

    @classmethod
    def decode_offset_response(cls, data):
        """
        Decode bytes to an :class:`OffsetResponse`

        :param bytes data: bytes to decode
        """
        ((correlation_id, num_topics), cur) = relative_unpack('>ii', data, 0)

        for _i in range(num_topics):
            (topic, cur) = read_short_ascii(data, cur)
            ((num_partitions,), cur) = relative_unpack('>i', data, cur)

            for _i in range(num_partitions):
                ((partition, error, num_offsets), cur) = \
                    relative_unpack('>ihi', data, cur)

                offsets = []
                for _j in range(num_offsets):
                    ((offset,), cur) = relative_unpack('>q', data, cur)
                    offsets.append(offset)

                yield OffsetResponse(topic, partition, error, tuple(offsets))

    @classmethod
    def encode_metadata_request(cls, client_id, correlation_id, topics=None):
        """
        Encode a MetadataRequest

        :param bytes client_id: string
        :param int correlation_id: int
        :param list topics: list of text
        """
        topics = [] if topics is None else topics
        message = [
            cls._encode_message_header(client_id, correlation_id,
                                       KafkaCodec.METADATA_KEY),
            struct.pack('>i', len(topics)),
        ]
        for topic in topics:
            message.append(write_short_ascii(topic))
        return b''.join(message)

    @classmethod
    def decode_metadata_response(cls, data):
        """
        Decode bytes to a MetadataResponse

        :param bytes data: bytes to decode
        """
        ((correlation_id, numbrokers), cur) = relative_unpack('>ii', data, 0)

        # In testing, I saw this routine swap my machine to death when
        # passed bad data. So, some checks are in order...
        if numbrokers > MAX_BROKERS:
            raise InvalidMessageError(
                "Brokers:{} exceeds max:{}".format(numbrokers, MAX_BROKERS))

        # Broker info
        brokers = {}
        for _i in range(numbrokers):
            ((nodeId, ), cur) = relative_unpack('>i', data, cur)
            (host, cur) = read_short_ascii(data, cur)
            ((port,), cur) = relative_unpack('>i', data, cur)
            brokers[nodeId] = BrokerMetadata(nodeId, nativeString(host), port)

        # Topic info
        ((num_topics,), cur) = relative_unpack('>i', data, cur)
        topic_metadata = {}

        for _i in range(num_topics):
            ((topic_error,), cur) = relative_unpack('>h', data, cur)
            (topic_name, cur) = read_short_ascii(data, cur)
            ((num_partitions,), cur) = relative_unpack('>i', data, cur)
            partition_metadata = {}

            for _j in range(num_partitions):
                ((partition_error_code, partition, leader, numReplicas),
                 cur) = relative_unpack('>hiii', data, cur)

                (replicas, cur) = relative_unpack(
                    '>%di' % numReplicas, data, cur)

                ((num_isr,), cur) = relative_unpack('>i', data, cur)
                (isr, cur) = relative_unpack('>%di' % num_isr, data, cur)

                partition_metadata[partition] = \
                    PartitionMetadata(
                        topic_name, partition, partition_error_code, leader,
                        replicas, isr)

            topic_metadata[topic_name] = TopicMetadata(
                topic_name, topic_error, partition_metadata)

        return brokers, topic_metadata

    @classmethod
    def encode_consumermetadata_request(cls, client_id, correlation_id,
                                        consumer_group):
        """
        Encode a ConsumerMetadataRequest

        :param bytes client_id: string
        :param int correlation_id: int
        :param str consumer_group: string
        """
        message = cls._encode_message_header(client_id, correlation_id,
                                             KafkaCodec.CONSUMER_METADATA_KEY)
        message += write_short_ascii(consumer_group)
        return message

    @classmethod
    def decode_consumermetadata_response(cls, data):
        """
        Decode bytes to a ConsumerMetadataResponse

        :param bytes data: bytes to decode
        """
        (correlation_id, error_code, node_id), cur = \
            relative_unpack('>ihi', data, 0)
        host, cur = read_short_ascii(data, cur)
        (port,), cur = relative_unpack('>i', data, cur)

        return ConsumerMetadataResponse(
            error_code, node_id, nativeString(host), port)

    @classmethod
    def encode_offset_commit_request(cls, client_id, correlation_id,
                                     group, group_generation_id, consumer_id,
                                     payloads):
        """
        Encode some OffsetCommitRequest structs (v1)

        :param bytes client_id: string
        :param int correlation_id: int
        :param str group: the consumer group to which you are committing offsets
        :param int group_generation_id: int32, generation ID of the group
        :param str consumer_id: string, Identifier for the consumer
        :param list payloads: list of :class:`OffsetCommitRequest`
        """
        grouped_payloads = group_by_topic_and_partition(payloads)

        message = cls._encode_message_header(
            client_id, correlation_id, KafkaCodec.OFFSET_COMMIT_KEY,
            api_version=1,
        )

        message += write_short_ascii(group)
        message += struct.pack('>i', group_generation_id)
        message += write_short_ascii(consumer_id)
        message += struct.pack('>i', len(grouped_payloads))

        for topic, topic_payloads in grouped_payloads.items():
            message += write_short_ascii(topic)
            message += struct.pack('>i', len(topic_payloads))

            for partition, payload in topic_payloads.items():
                message += struct.pack('>iqq', partition, payload.offset,
                                       payload.timestamp)
                message += write_short_bytes(payload.metadata)

        return message

    @classmethod
    def decode_offset_commit_response(cls, data):
        """
        Decode bytes to an OffsetCommitResponse

        :param bytes data: bytes to decode
        """
        ((correlation_id,), cur) = relative_unpack('>i', data, 0)
        ((num_topics,), cur) = relative_unpack('>i', data, cur)

        for _i in range(num_topics):
            (topic, cur) = read_short_ascii(data, cur)
            ((num_partitions,), cur) = relative_unpack('>i', data, cur)

            for _i in range(num_partitions):
                ((partition, error), cur) = relative_unpack('>ih', data, cur)
                yield OffsetCommitResponse(topic, partition, error)

    @classmethod
    def encode_offset_fetch_request(cls, client_id, correlation_id,
                                    group, payloads):
        """
        Encode some OffsetFetchRequest structs

        :param bytes client_id: string
        :param int correlation_id: int
        :param bytes group: string, the consumer group you are fetching offsets for
        :param list payloads: list of :class:`OffsetFetchRequest`
        """
        grouped_payloads = group_by_topic_and_partition(payloads)
        message = cls._encode_message_header(
            client_id, correlation_id, KafkaCodec.OFFSET_FETCH_KEY,
            api_version=1)

        message += write_short_ascii(group)
        message += struct.pack('>i', len(grouped_payloads))

        for topic, topic_payloads in grouped_payloads.items():
            message += write_short_ascii(topic)
            message += struct.pack('>i', len(topic_payloads))

            for partition, _payload in topic_payloads.items():
                message += struct.pack('>i', partition)

        return message

    @classmethod
    def decode_offset_fetch_response(cls, data):
        """
        Decode bytes to an OffsetFetchResponse

        :param bytes data: bytes to decode
        """

        ((correlation_id,), cur) = relative_unpack('>i', data, 0)
        ((num_topics,), cur) = relative_unpack('>i', data, cur)

        for _i in range(num_topics):
            (topic, cur) = read_short_ascii(data, cur)
            ((num_partitions,), cur) = relative_unpack('>i', data, cur)

            for _i in range(num_partitions):
                ((partition, offset), cur) = relative_unpack('>iq', data, cur)
                (metadata, cur) = read_short_bytes(data, cur)
                ((error,), cur) = relative_unpack('>h', data, cur)

                yield OffsetFetchResponse(topic, partition, offset,
                                          metadata, error)

    @classmethod
    def encode_join_group_request(cls, client_id, correlation_id,
                                  payload):
        """
        Encode a JoinGroupRequest

        :param bytes client_id: string
        :param int correlation_id: int
        :param :class:`JoinGroupRequest` payload: payload
        """
        message = cls._encode_message_header(
            client_id, correlation_id, KafkaCodec.JOIN_GROUP_KEY,
            api_version=0)

        message += write_short_text(payload.group)
        message += struct.pack('>i', payload.session_timeout)
        message += write_short_text(payload.member_id)
        message += write_short_text(payload.protocol_type)

        message += struct.pack('>i', len(payload.group_protocols))
        for group_protocol in payload.group_protocols:
            message += write_short_ascii(group_protocol.protocol_name)
            message += write_int_string(group_protocol.protocol_metadata)

        return message

    @classmethod
    def encode_join_group_protocol_metadata(cls, version, subscriptions, user_data):
        message = struct.pack('>hi', version, len(subscriptions))
        for subscription in subscriptions:
            message += write_short_text(subscription)
        message += write_int_string(user_data)
        return message

    @classmethod
    def decode_join_group_protocol_metadata(cls, data):
        """
        Decode bytes to a JoinGroupProtocolMetadata

        :param bytes data: bytes to decode
        """
        ((version, num_subscriptions), cur) = relative_unpack('>hi', data, 0)
        subscriptions = []
        for _i in range(num_subscriptions):
            (subscription, cur) = read_short_text(data, cur)
            subscriptions.append(subscription)
        (user_data, cur) = read_int_string(data, cur)
        return JoinGroupProtocolMetadata(version, subscriptions, user_data)

    @classmethod
    def decode_join_group_response(cls, data):
        """
        Decode bytes to a JoinGroupResponse

        :param bytes data: bytes to decode
        """

        ((correlation_id, error, generation_id), cur) = relative_unpack('>ihi', data, 0)
        (group_protocol, cur) = read_short_text(data, cur)
        (leader_id, cur) = read_short_text(data, cur)
        (member_id, cur) = read_short_text(data, cur)
        ((num_members,), cur) = relative_unpack('>i', data, cur)

        members = []
        for _i in range(num_members):
            (response_member_id, cur) = read_short_text(data, cur)
            (response_member_data, cur) = read_int_string(data, cur)
            members.append(JoinGroupResponseMember(response_member_id, response_member_data))
        return JoinGroupResponse(error, generation_id, group_protocol,
                                 leader_id, member_id, members)

    @classmethod
    def encode_leave_group_request(cls, client_id, correlation_id, payload):
        """
        Encode a LeaveGroupRequest
        :param bytes client_id: string
        :param int correlation_id: int
        :param :class:`LeaveGroupRequest` payload: payload
        """
        message = cls._encode_message_header(
            client_id, correlation_id, KafkaCodec.LEAVE_GROUP_KEY,
            api_version=0)

        message += write_short_text(payload.group)
        message += write_short_text(payload.member_id)
        return message

    @classmethod
    def decode_leave_group_response(cls, data):
        """
        Decode bytes to a LeaveGroupResponse

        :param bytes data: bytes to decode
        """
        ((correlation_id, error), cur) = relative_unpack('>ih', data, 0)
        return LeaveGroupResponse(error)

    @classmethod
    def encode_heartbeat_request(cls, client_id, correlation_id, payload):
        """
        Encode a HeartbeatRequest
        :param bytes client_id: string
        :param int correlation_id: int
        :param :class:`HeartbeatRequest` payload: payload
        """
        message = cls._encode_message_header(
            client_id, correlation_id, KafkaCodec.HEARTBEAT_KEY,
            api_version=0)

        message += write_short_text(payload.group)
        message += struct.pack('>i', payload.generation_id)
        message += write_short_text(payload.member_id)
        return message

    @classmethod
    def decode_heartbeat_response(cls, data):
        """
        Decode bytes to a HeartbeatResponse

        :param bytes data: bytes to decode
        """
        ((correlation_id, error), cur) = relative_unpack('>ih', data, 0)
        return HeartbeatResponse(error)

    @classmethod
    def encode_sync_group_request(cls, client_id, correlation_id, payload):
        """
        Encode a SyncGroupRequest

        :param bytes client_id: string
        :param int correlation_id: int
        :param payload: :class:`SyncGroupRequest`
        """
        message = cls._encode_message_header(
            client_id, correlation_id, KafkaCodec.SYNC_GROUP_KEY,
            api_version=0)

        message += write_short_text(payload.group)
        message += struct.pack('>i', payload.generation_id)
        message += write_short_text(payload.member_id)

        message += struct.pack('>i', len(payload.group_assignment))
        for assignment in payload.group_assignment:
            message += write_short_text(assignment.member_id)
            message += write_int_string(assignment.member_metadata)

        return message

    @classmethod
    def decode_sync_group_response(cls, data):
        """
        Decode bytes to a SyncGroupResponse

        :param bytes data: bytes to decode
        """
        ((correlation_id, error), cur) = relative_unpack('>ih', data, 0)
        (member_assignment, cur) = read_int_string(data, cur)
        return SyncGroupResponse(error, member_assignment)

    @classmethod
    def encode_sync_group_member_assignment(cls, version, assignments, user_data):
        message = struct.pack('>h', version)
        message += struct.pack('>i', len(assignments))
        for topic, partitions in assignments.items():
            message += write_short_ascii(topic)
            message += struct.pack('>i%si' % len(partitions), len(partitions), *partitions)
        message += write_int_string(user_data)
        return message

    @classmethod
    def decode_sync_group_member_assignment(cls, data):
        """
        Decode bytes to a SyncGroupMemberAssignment

        :param bytes data: bytes to decode
        """

        ((version, num_assignments), cur) = relative_unpack('>hi', data, 0)
        assignments = {}
        for _i in range(num_assignments):
            (topic, cur) = read_short_ascii(data, cur)
            ((num_partitions,), cur) = relative_unpack('>i', data, cur)
            (partitions, cur) = relative_unpack('>%si' % num_partitions, data, cur)
            assignments[topic] = partitions
        (user_data, cur) = read_int_string(data, cur)
        return SyncGroupMemberAssignment(version, assignments, user_data)


def create_message(payload, key=None):
    """
    Construct a :class:`Message`

    :param payload: The payload to send to Kafka.
    :type payload: :class:`bytes` or ``None``
    :param key: A key used to route the message when partitioning and to
        determine message identity on a compacted topic.
    :type key: :class:`bytes` or ``None``
    """
    assert payload is None or isinstance(payload, bytes), 'payload={!r} should be bytes or None'.format(payload)
    assert key is None or isinstance(key, bytes), 'key={!r} should be bytes or None'.format(key)
    return Message(0, 0, key, payload)


def create_gzip_message(message_set):
    """
    Construct a gzip-compressed message containing multiple messages

    The given messages will be encoded, compressed, and sent as a single atomic
    message to Kafka.

    :param list message_set: a list of :class:`Message` instances
    """
    encoded_message_set = KafkaCodec._encode_message_set(message_set)

    gzipped = gzip_encode(encoded_message_set)
    return Message(0, CODEC_GZIP, None, gzipped)


def create_snappy_message(message_set):
    """
    Construct a Snappy-compressed message containing multiple messages

    The given messages will be encoded, compressed, and sent as a single atomic
    message to Kafka.

    :param list message_set: a list of :class:`Message` instances
    """
    encoded_message_set = KafkaCodec._encode_message_set(message_set)
    snapped = snappy_encode(encoded_message_set)
    return Message(0, CODEC_SNAPPY, None, snapped)


def create_message_set(requests, codec=CODEC_NONE):
    """
    Create a message set from a list of requests.

    Each request can have a list of messages and its own key.  If codec is
    :data:`CODEC_NONE`, return a list of raw Kafka messages. Otherwise, return
    a list containing a single codec-encoded message.

    :param codec:
        The encoding for the message set, one of the constants:

          * :const:`afkak.CODEC_NONE`
          * :const:`afkak.CODEC_GZIP`
          * :const:`afkak.CODEC_SNAPPY`

    :raises: :exc:`UnsupportedCodecError` for an unsupported codec
    """
    msglist = []
    for req in requests:
        msglist.extend([create_message(m, key=req.key) for m in req.messages])

    if codec == CODEC_NONE:
        return msglist
    elif codec == CODEC_GZIP:
        return [create_gzip_message(msglist)]
    elif codec == CODEC_SNAPPY:
        return [create_snappy_message(msglist)]
    else:
        raise UnsupportedCodecError("Codec 0x%02x unsupported" % codec)<|MERGE_RESOLUTION|>--- conflicted
+++ resolved
@@ -28,21 +28,13 @@
 )
 from .codec import gzip_decode, gzip_encode, snappy_decode, snappy_encode
 from .common import (
-<<<<<<< HEAD
-    BrokerMetadata, BufferUnderflowError, ChecksumError,
-    ConsumerFetchSizeTooSmall, ConsumerMetadataResponse, FetchResponse,
-    HeartbeatResponse, InvalidMessageError, JoinGroupProtocolMetadata,
-    JoinGroupResponse, JoinGroupResponseMember, LeaveGroupResponse, Message,
-    OffsetAndMessage, OffsetCommitResponse, OffsetFetchResponse,
-    OffsetResponse, PartitionMetadata, ProduceResponse, ProtocolError,
-    SyncGroupMemberAssignment, SyncGroupResponse, TopicMetadata,
-=======
     CODEC_GZIP, CODEC_NONE, CODEC_SNAPPY, BrokerMetadata, BufferUnderflowError,
     ChecksumError, ConsumerFetchSizeTooSmall, ConsumerMetadataResponse,
-    FetchResponse, InvalidMessageError, Message, OffsetAndMessage,
-    OffsetCommitResponse, OffsetFetchResponse, OffsetResponse,
-    PartitionMetadata, ProduceResponse, ProtocolError, TopicMetadata,
->>>>>>> 8c2ee052
+    FetchResponse, HeartbeatResponse, InvalidMessageError,
+    JoinGroupProtocolMetadata, JoinGroupResponse, JoinGroupResponseMember,
+    LeaveGroupResponse, Message, OffsetAndMessage, OffsetCommitResponse,
+    OffsetFetchResponse, OffsetResponse, PartitionMetadata, ProduceResponse,
+    ProtocolError, SyncGroupMemberAssignment, SyncGroupResponse, TopicMetadata,
     UnsupportedCodecError,
 )
 
