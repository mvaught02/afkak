# -*- coding: utf-8 -*-
# Copyright 2015 Cyan, Inc.
# Copyright 2017, 2018 Ciena Corporation
#
# Licensed under the Apache License, Version 2.0 (the "License");
# you may not use this file except in compliance with the License.
# You may obtain a copy of the License at
#
#     http://www.apache.org/licenses/LICENSE-2.0
#
# Unless required by applicable law or agreed to in writing, software
# distributed under the License is distributed on an "AS IS" BASIS,
# WITHOUT WARRANTIES OR CONDITIONS OF ANY KIND, either express or implied.
# See the License for the specific language governing permissions and
# limitations under the License.
from __future__ import absolute_import

import logging
import struct
import zlib

from twisted.python.compat import nativeString

from ._util import (
    group_by_topic_and_partition, read_int_string, read_short_ascii,
    read_short_bytes, relative_unpack, write_int_string, write_short_ascii,
    write_short_bytes,
)
from .codec import gzip_decode, gzip_encode, snappy_decode, snappy_encode
from .common import (
    BrokerMetadata, BufferUnderflowError, ChecksumError,
    ConsumerFetchSizeTooSmall, ConsumerMetadataResponse, FetchResponse,
<<<<<<< HEAD
    HeartbeatResponse, InvalidMessageError, JoinGroupProtocolMetadata,
    JoinGroupResponse, JoinGroupResponseMember, LeaveGroupResponse, Message,
    OffsetAndMessage, OffsetCommitResponse, OffsetFetchResponse,
    OffsetResponse, PartitionMetadata, ProduceResponse, ProtocolError,
    SyncGroupMemberAssignment, SyncGroupResponse, TopicMetadata,
    UnsupportedCodecError,
)
from .util import (
    group_by_topic_and_partition, read_int_string, read_short_ascii,
    read_short_bytes, read_short_text, relative_unpack, write_int_string,
    write_short_ascii, write_short_bytes, write_short_text,
=======
    InvalidMessageError, Message, OffsetAndMessage, OffsetCommitResponse,
    OffsetFetchResponse, OffsetResponse, PartitionMetadata, ProduceResponse,
    ProtocolError, TopicMetadata, UnsupportedCodecError,
>>>>>>> 73b500ea
)

log = logging.getLogger(__name__)
log.addHandler(logging.NullHandler())

ATTRIBUTE_CODEC_MASK = 0x03
CODEC_NONE = 0x00
CODEC_GZIP = 0x01
CODEC_SNAPPY = 0x02
ALL_CODECS = (CODEC_NONE, CODEC_GZIP, CODEC_SNAPPY)
MAX_BROKERS = 1024

# Default number of msecs the lead-broker will wait for replics to
# ack produce requests before failing the request
DEFAULT_REPLICAS_ACK_TIMEOUT_MSECS = 1000


class KafkaCodec(object):
    """
    Class to encapsulate all of the protocol encoding/decoding.
    This class does not have any state associated with it, it is purely
    for organization.
    """
    PRODUCE_KEY = 0
    FETCH_KEY = 1
    OFFSET_KEY = 2
    METADATA_KEY = 3
    # Non-user facing control APIs: 4-7
    OFFSET_COMMIT_KEY = 8
    OFFSET_FETCH_KEY = 9
    CONSUMER_METADATA_KEY = 10
    JOIN_GROUP_KEY = 11
    HEARTBEAT_KEY = 12
    LEAVE_GROUP_KEY = 13
    SYNC_GROUP_KEY = 14

    ###################
    #   Private API   #
    ###################

    @classmethod
    def _encode_message_header(cls, client_id, correlation_id, request_key,
                               api_version=0):
        """
        Encode the common request envelope

        :param bytes client_id: Client identifier, a short bytesting.
        :param int correlation_id: 32-bit int
        :param int request_key: Request type identifier, a 16-bit int. See the
            ``*_KEY`` constants above.
        :param int api_version: Version of the request, defaulting to 0.
        """
        return (struct.pack('>hhih',
                            request_key,          # ApiKey
                            api_version,          # ApiVersion
                            correlation_id,       # CorrelationId
                            len(client_id)) +     # ClientId size
                client_id)                        # ClientId

    @classmethod
    def _encode_message_set(cls, messages, offset=None):
        """
        Encode a MessageSet. Unlike other arrays in the protocol,
        MessageSets are not length-prefixed.  Format::

            MessageSet => [Offset MessageSize Message]
              Offset => int64
              MessageSize => int32
        """
        message_set = []
        incr = 1
        if offset is None:
            incr = 0
            offset = 0
        for message in messages:
            encoded_message = KafkaCodec._encode_message(message)
            message_set.append(struct.pack('>qi', offset, len(encoded_message)))
            message_set.append(encoded_message)
            offset += incr
        return b''.join(message_set)

    @classmethod
    def _encode_message(cls, message):
        """
        Encode a single message.

        The magic number of a message is a format version number.  The only
        supported magic number right now is zero.  Format::

            Message => Crc MagicByte Attributes Key Value
              Crc => int32
              MagicByte => int8
              Attributes => int8
              Key => bytes
              Value => bytes
        """
        if message.magic == 0:
            msg = struct.pack('>BB', message.magic, message.attributes)
            msg += write_int_string(message.key)
            msg += write_int_string(message.value)
            crc = zlib.crc32(msg) & 0xffffffff  # Ensure unsigned
            msg = struct.pack('>I', crc) + msg
        else:
            raise ProtocolError("Unexpected magic number: %d" % message.magic)
        return msg

    @classmethod
    def _decode_message_set_iter(cls, data):
        """
        Iteratively decode a MessageSet

        Reads repeated elements of (offset, message), calling decode_message
        to decode a single message. Since compressed messages contain futher
        MessageSets, these two methods have been decoupled so that they may
        recurse easily.
        """
        cur = 0
        read_message = False
        while cur < len(data):
            try:
                ((offset, ), cur) = relative_unpack('>q', data, cur)
                (msg, cur) = read_int_string(data, cur)
                msgIter = KafkaCodec._decode_message(msg, offset)
                for (offset, message) in msgIter:
                    read_message = True
                    yield OffsetAndMessage(offset, message)
            except BufferUnderflowError:
                # NOTE: Not sure this is correct error handling:
                # Is it possible to get a BUE if the message set is somewhere
                # in the middle of the fetch response? If so, we probably have
                # an issue that's not fetch size too small.
                # Aren't we ignoring errors if we fail to unpack data by
                # raising StopIteration()?
                # If _decode_message() raises a ChecksumError, couldn't that
                # also be due to the fetch size being too small?
                if read_message is False:
                    # If we get a partial read of a message, but haven't
                    # yielded anything there's a problem
                    raise ConsumerFetchSizeTooSmall()
                else:
                    raise StopIteration()

    @classmethod
    def _decode_message(cls, data, offset):
        """
        Decode a single Message

        The only caller of this method is decode_message_set_iter.
        They are decoupled to support nested messages (compressed MessageSets).
        The offset is actually read from decode_message_set_iter (it is part
        of the MessageSet payload).
        """
        ((crc, magic, att), cur) = relative_unpack('>IBB', data, 0)
        if crc != zlib.crc32(data[4:]) & 0xffffffff:
            raise ChecksumError("Message checksum failed")

        (key, cur) = read_int_string(data, cur)
        (value, cur) = read_int_string(data, cur)

        codec = att & ATTRIBUTE_CODEC_MASK

        if codec == CODEC_NONE:
            yield (offset, Message(magic, att, key, value))

        elif codec == CODEC_GZIP:
            gz = gzip_decode(value)
            for (offset, msg) in KafkaCodec._decode_message_set_iter(gz):
                yield (offset, msg)

        elif codec == CODEC_SNAPPY:
            snp = snappy_decode(value)
            for (offset, msg) in KafkaCodec._decode_message_set_iter(snp):
                yield (offset, msg)

        else:
            raise ProtocolError('Unsupported codec 0b{:b}'.format(codec))

    ##################
    #   Public API   #
    ##################

    @classmethod
    def get_response_correlation_id(cls, data):
        """
        return just the correlationId part of the response

        :param bytes data: bytes to decode
        """
        ((correlation_id,), cur) = relative_unpack('>i', data, 0)
        return correlation_id

    @classmethod
    def encode_produce_request(cls, client_id, correlation_id,
                               payloads=None, acks=1,
                               timeout=DEFAULT_REPLICAS_ACK_TIMEOUT_MSECS):
        """
        Encode some ProduceRequest structs

        :param bytes client_id:
        :param int correlation_id:
        :param list payloads: list of ProduceRequest
        :param int acks:

            How "acky" you want the request to be:

            0: immediate response
            1: written to disk by the leader
            2+: waits for this many number of replicas to sync
            -1: waits for all replicas to be in sync

        :param int timeout:
            Maximum time the server will wait for acks from replicas.  This is
            _not_ a socket timeout.
        """
        if not isinstance(client_id, bytes):
            raise TypeError('client_id={!r} should be bytes'.format(client_id))
        payloads = [] if payloads is None else payloads
        grouped_payloads = group_by_topic_and_partition(payloads)

        message = cls._encode_message_header(client_id, correlation_id,
                                             KafkaCodec.PRODUCE_KEY)

        message += struct.pack('>hii', acks, timeout, len(grouped_payloads))

        for topic, topic_payloads in grouped_payloads.items():
            message += write_short_ascii(topic)

            message += struct.pack('>i', len(topic_payloads))
            for partition, payload in topic_payloads.items():
                msg_set = KafkaCodec._encode_message_set(payload.messages)
                message += struct.pack('>ii', partition, len(msg_set))
                message += msg_set

        return message

    @classmethod
    def decode_produce_response(cls, data):
        """
        Decode bytes to a ProduceResponse

        :param bytes data: bytes to decode
        :returns: iterable of `afkak.common.ProduceResponse`
        """
        ((correlation_id, num_topics), cur) = relative_unpack('>ii', data, 0)

        for _i in range(num_topics):
            topic, cur = read_short_ascii(data, cur)
            ((num_partitions,), cur) = relative_unpack('>i', data, cur)
            for _i in range(num_partitions):
                ((partition, error, offset), cur) = relative_unpack('>ihq', data, cur)

                yield ProduceResponse(topic, partition, error, offset)

    @classmethod
    def encode_fetch_request(cls, client_id, correlation_id, payloads=None,
                             max_wait_time=100, min_bytes=4096):
        """
        Encodes some FetchRequest structs

        :param bytes client_id:
        :param int correlation_id:
        :param list payloads: list of :class:`FetchRequest`
        :param int max_wait_time: how long to block waiting on min_bytes of data
        :param int min_bytes:
            the minimum number of bytes to accumulate before returning the
            response
        """
        payloads = [] if payloads is None else payloads
        grouped_payloads = group_by_topic_and_partition(payloads)

        message = cls._encode_message_header(client_id, correlation_id,
                                             KafkaCodec.FETCH_KEY)

        assert isinstance(max_wait_time, int)

        # -1 is the replica id
        message += struct.pack('>iiii', -1, max_wait_time, min_bytes,
                               len(grouped_payloads))

        for topic, topic_payloads in grouped_payloads.items():
            message += write_short_ascii(topic)
            message += struct.pack('>i', len(topic_payloads))
            for partition, payload in topic_payloads.items():
                message += struct.pack('>iqi', partition, payload.offset,
                                       payload.max_bytes)

        return message

    @classmethod
    def decode_fetch_response(cls, data):
        """
        Decode bytes to a FetchResponse

        :param bytes data: bytes to decode
        """
        ((correlation_id, num_topics), cur) = relative_unpack('>ii', data, 0)

        for _i in range(num_topics):
            (topic, cur) = read_short_ascii(data, cur)
            ((num_partitions,), cur) = relative_unpack('>i', data, cur)

            for _i in range(num_partitions):
                ((partition, error, highwater_mark_offset), cur) = \
                    relative_unpack('>ihq', data, cur)

                (message_set, cur) = read_int_string(data, cur)

                yield FetchResponse(
                    topic, partition, error,
                    highwater_mark_offset,
                    KafkaCodec._decode_message_set_iter(message_set))

    @classmethod
    def encode_offset_request(cls, client_id, correlation_id, payloads=None):
        payloads = [] if payloads is None else payloads
        grouped_payloads = group_by_topic_and_partition(payloads)

        message = cls._encode_message_header(client_id, correlation_id,
                                             KafkaCodec.OFFSET_KEY)

        # -1 is the replica id
        message += struct.pack('>ii', -1, len(grouped_payloads))

        for topic, topic_payloads in grouped_payloads.items():
            message += write_short_ascii(topic)
            message += struct.pack('>i', len(topic_payloads))

            for partition, payload in topic_payloads.items():
                message += struct.pack('>iqi', partition, payload.time,
                                       payload.max_offsets)

        return message

    @classmethod
    def decode_offset_response(cls, data):
        """
        Decode bytes to an :class:`OffsetResponse`

        :param bytes data: bytes to decode
        """
        ((correlation_id, num_topics), cur) = relative_unpack('>ii', data, 0)

        for _i in range(num_topics):
            (topic, cur) = read_short_ascii(data, cur)
            ((num_partitions,), cur) = relative_unpack('>i', data, cur)

            for _i in range(num_partitions):
                ((partition, error, num_offsets), cur) = \
                    relative_unpack('>ihi', data, cur)

                offsets = []
                for _j in range(num_offsets):
                    ((offset,), cur) = relative_unpack('>q', data, cur)
                    offsets.append(offset)

                yield OffsetResponse(topic, partition, error, tuple(offsets))

    @classmethod
    def encode_metadata_request(cls, client_id, correlation_id, topics=None):
        """
        Encode a MetadataRequest

        :param bytes client_id: string
        :param int correlation_id: int
        :param list topics: list of text
        """
        topics = [] if topics is None else topics
        message = [
            cls._encode_message_header(client_id, correlation_id,
                                       KafkaCodec.METADATA_KEY),
            struct.pack('>i', len(topics)),
        ]
        for topic in topics:
            message.append(write_short_ascii(topic))
        return b''.join(message)

    @classmethod
    def decode_metadata_response(cls, data):
        """
        Decode bytes to a MetadataResponse

        :param bytes data: bytes to decode
        """
        ((correlation_id, numbrokers), cur) = relative_unpack('>ii', data, 0)

        # In testing, I saw this routine swap my machine to death when
        # passed bad data. So, some checks are in order...
        if numbrokers > MAX_BROKERS:
            raise InvalidMessageError(
                "Brokers:{} exceeds max:{}".format(numbrokers, MAX_BROKERS))

        # Broker info
        brokers = {}
        for _i in range(numbrokers):
            ((nodeId, ), cur) = relative_unpack('>i', data, cur)
            (host, cur) = read_short_ascii(data, cur)
            ((port,), cur) = relative_unpack('>i', data, cur)
            brokers[nodeId] = BrokerMetadata(nodeId, nativeString(host), port)

        # Topic info
        ((num_topics,), cur) = relative_unpack('>i', data, cur)
        topic_metadata = {}

        for _i in range(num_topics):
            ((topic_error,), cur) = relative_unpack('>h', data, cur)
            (topic_name, cur) = read_short_ascii(data, cur)
            ((num_partitions,), cur) = relative_unpack('>i', data, cur)
            partition_metadata = {}

            for _j in range(num_partitions):
                ((partition_error_code, partition, leader, numReplicas),
                 cur) = relative_unpack('>hiii', data, cur)

                (replicas, cur) = relative_unpack(
                    '>%di' % numReplicas, data, cur)

                ((num_isr,), cur) = relative_unpack('>i', data, cur)
                (isr, cur) = relative_unpack('>%di' % num_isr, data, cur)

                partition_metadata[partition] = \
                    PartitionMetadata(
                        topic_name, partition, partition_error_code, leader,
                        replicas, isr)

            topic_metadata[topic_name] = TopicMetadata(
                topic_name, topic_error, partition_metadata)

        return brokers, topic_metadata

    @classmethod
    def encode_consumermetadata_request(cls, client_id, correlation_id,
                                        consumer_group):
        """
        Encode a ConsumerMetadataRequest

        :param bytes client_id: string
        :param int correlation_id: int
        :param str consumer_group: string
        """
        message = cls._encode_message_header(client_id, correlation_id,
                                             KafkaCodec.CONSUMER_METADATA_KEY)
        message += write_short_ascii(consumer_group)
        return message

    @classmethod
    def decode_consumermetadata_response(cls, data):
        """
        Decode bytes to a ConsumerMetadataResponse

        :param bytes data: bytes to decode
        """
        (correlation_id, error_code, node_id), cur = \
            relative_unpack('>ihi', data, 0)
        host, cur = read_short_ascii(data, cur)
        (port,), cur = relative_unpack('>i', data, cur)

        return ConsumerMetadataResponse(
            error_code, node_id, nativeString(host), port)

    @classmethod
    def encode_offset_commit_request(cls, client_id, correlation_id,
                                     group, group_generation_id, consumer_id,
                                     payloads):
        """
        Encode some OffsetCommitRequest structs (v1)

        :param bytes client_id: string
        :param int correlation_id: int
        :param str group: the consumer group to which you are committing offsets
        :param int group_generation_id: int32, generation ID of the group
        :param str consumer_id: string, Identifier for the consumer
        :param list payloads: list of :class:`OffsetCommitRequest`
        """
        grouped_payloads = group_by_topic_and_partition(payloads)

        message = cls._encode_message_header(
            client_id, correlation_id, KafkaCodec.OFFSET_COMMIT_KEY,
            api_version=1,
        )

        message += write_short_ascii(group)
        message += struct.pack('>i', group_generation_id)
        message += write_short_ascii(consumer_id)
        message += struct.pack('>i', len(grouped_payloads))

        for topic, topic_payloads in grouped_payloads.items():
            message += write_short_ascii(topic)
            message += struct.pack('>i', len(topic_payloads))

            for partition, payload in topic_payloads.items():
                message += struct.pack('>iqq', partition, payload.offset,
                                       payload.timestamp)
                message += write_short_bytes(payload.metadata)

        return message

    @classmethod
    def decode_offset_commit_response(cls, data):
        """
        Decode bytes to an OffsetCommitResponse

        :param bytes data: bytes to decode
        """
        ((correlation_id,), cur) = relative_unpack('>i', data, 0)
        ((num_topics,), cur) = relative_unpack('>i', data, cur)

        for _i in range(num_topics):
            (topic, cur) = read_short_ascii(data, cur)
            ((num_partitions,), cur) = relative_unpack('>i', data, cur)

            for _i in range(num_partitions):
                ((partition, error), cur) = relative_unpack('>ih', data, cur)
                yield OffsetCommitResponse(topic, partition, error)

    @classmethod
    def encode_offset_fetch_request(cls, client_id, correlation_id,
                                    group, payloads):
        """
        Encode some OffsetFetchRequest structs

        :param bytes client_id: string
        :param int correlation_id: int
        :param bytes group: string, the consumer group you are fetching offsets for
        :param list payloads: list of :class:`OffsetFetchRequest`
        """
        grouped_payloads = group_by_topic_and_partition(payloads)
        message = cls._encode_message_header(
            client_id, correlation_id, KafkaCodec.OFFSET_FETCH_KEY,
            api_version=1)

        message += write_short_ascii(group)
        message += struct.pack('>i', len(grouped_payloads))

        for topic, topic_payloads in grouped_payloads.items():
            message += write_short_ascii(topic)
            message += struct.pack('>i', len(topic_payloads))

            for partition, _payload in topic_payloads.items():
                message += struct.pack('>i', partition)

        return message

    @classmethod
    def decode_offset_fetch_response(cls, data):
        """
        Decode bytes to an OffsetFetchResponse

        :param bytes data: bytes to decode
        """

        ((correlation_id,), cur) = relative_unpack('>i', data, 0)
        ((num_topics,), cur) = relative_unpack('>i', data, cur)

        for _i in range(num_topics):
            (topic, cur) = read_short_ascii(data, cur)
            ((num_partitions,), cur) = relative_unpack('>i', data, cur)

            for _i in range(num_partitions):
                ((partition, offset), cur) = relative_unpack('>iq', data, cur)
                (metadata, cur) = read_short_bytes(data, cur)
                ((error,), cur) = relative_unpack('>h', data, cur)

                yield OffsetFetchResponse(topic, partition, offset,
                                          metadata, error)

    @classmethod
    def encode_join_group_request(cls, client_id, correlation_id,
                                  payload):
        """
        Encode a JoinGroupRequest

        :param bytes client_id: string
        :param int correlation_id: int
        :param :class:`JoinGroupRequest` payload: payload
        """
        message = cls._encode_message_header(
            client_id, correlation_id, KafkaCodec.JOIN_GROUP_KEY,
            api_version=0)

        message += write_short_text(payload.group)
        message += struct.pack('>i', payload.session_timeout)
        message += write_short_text(payload.member_id)
        message += write_short_text(payload.protocol_type)

        message += struct.pack('>i', len(payload.group_protocols))
        for group_protocol in payload.group_protocols:
            message += write_short_ascii(group_protocol.protocol_name)
            message += write_int_string(group_protocol.protocol_metadata)

        return message

    @classmethod
    def encode_join_group_protocol_metadata(cls, version, subscriptions, user_data):
        message = struct.pack('>hi', version, len(subscriptions))
        for subscription in subscriptions:
            message += write_short_text(subscription)
        message += write_int_string(user_data)
        return message

    @classmethod
    def decode_join_group_protocol_metadata(cls, data):
        """
        Decode bytes to a JoinGroupProtocolMetadata

        :param bytes data: bytes to decode
        """
        ((version, num_subscriptions), cur) = relative_unpack('>hi', data, 0)
        subscriptions = []
        for _i in range(num_subscriptions):
            (subscription, cur) = read_short_text(data, cur)
            subscriptions.append(subscription)
        (user_data, cur) = read_int_string(data, cur)
        return JoinGroupProtocolMetadata(version, subscriptions, user_data)

    @classmethod
    def decode_join_group_response(cls, data):
        """
        Decode bytes to a JoinGroupResponse

        :param bytes data: bytes to decode
        """

        ((correlation_id, error, generation_id), cur) = relative_unpack('>ihi', data, 0)
        (group_protocol, cur) = read_short_text(data, cur)
        (leader_id, cur) = read_short_text(data, cur)
        (member_id, cur) = read_short_text(data, cur)
        ((num_members,), cur) = relative_unpack('>i', data, cur)

        members = []
        for _i in range(num_members):
            (response_member_id, cur) = read_short_text(data, cur)
            (response_member_data, cur) = read_int_string(data, cur)
            members.append(JoinGroupResponseMember(response_member_id, response_member_data))
        return JoinGroupResponse(error, generation_id, group_protocol,
                                 leader_id, member_id, members)

    @classmethod
    def encode_leave_group_request(cls, client_id, correlation_id, payload):
        """
        Encode a LeaveGroupRequest
        :param bytes client_id: string
        :param int correlation_id: int
        :param :class:`LeaveGroupRequest` payload: payload
        """
        message = cls._encode_message_header(
            client_id, correlation_id, KafkaCodec.LEAVE_GROUP_KEY,
            api_version=0)

        message += write_short_text(payload.group)
        message += write_short_text(payload.member_id)
        return message

    @classmethod
    def decode_leave_group_response(cls, data):
        """
        Decode bytes to a LeaveGroupResponse

        :param bytes data: bytes to decode
        """
        ((correlation_id, error), cur) = relative_unpack('>ih', data, 0)
        return LeaveGroupResponse(error)

    @classmethod
    def encode_heartbeat_request(cls, client_id, correlation_id, payload):
        """
        Encode a HeartbeatRequest
        :param bytes client_id: string
        :param int correlation_id: int
        :param :class:`HeartbeatRequest` payload: payload
        """
        message = cls._encode_message_header(
            client_id, correlation_id, KafkaCodec.HEARTBEAT_KEY,
            api_version=0)

        message += write_short_text(payload.group)
        message += struct.pack('>i', payload.generation_id)
        message += write_short_text(payload.member_id)
        return message

    @classmethod
    def decode_heartbeat_response(cls, data):
        """
        Decode bytes to a HeartbeatResponse

        :param bytes data: bytes to decode
        """
        ((correlation_id, error), cur) = relative_unpack('>ih', data, 0)
        return HeartbeatResponse(error)

    @classmethod
    def encode_sync_group_request(cls, client_id, correlation_id, payload):
        """
        Encode a SyncGroupRequest

        :param bytes client_id: string
        :param int correlation_id: int
        :param payload: :class:`SyncGroupRequest`
        """
        message = cls._encode_message_header(
            client_id, correlation_id, KafkaCodec.SYNC_GROUP_KEY,
            api_version=0)

        message += write_short_text(payload.group)
        message += struct.pack('>i', payload.generation_id)
        message += write_short_text(payload.member_id)

        message += struct.pack('>i', len(payload.group_assignment))
        for assignment in payload.group_assignment:
            message += write_short_text(assignment.member_id)
            message += write_int_string(assignment.member_metadata)

        return message

    @classmethod
    def decode_sync_group_response(cls, data):
        """
        Decode bytes to a SyncGroupResponse

        :param bytes data: bytes to decode
        """
        ((correlation_id, error), cur) = relative_unpack('>ih', data, 0)
        (member_assignment, cur) = read_int_string(data, cur)
        return SyncGroupResponse(error, member_assignment)

    @classmethod
    def encode_sync_group_member_assignment(cls, version, assignments, user_data):
        message = struct.pack('>h', version)
        message += struct.pack('>i', len(assignments))
        for topic, partitions in assignments.items():
            message += write_short_ascii(topic)
            message += struct.pack('>i%si' % len(partitions), len(partitions), *partitions)
        message += write_int_string(user_data)
        return message

    @classmethod
    def decode_sync_group_member_assignment(cls, data):
        """
        Decode bytes to a SyncGroupMemberAssignment

        :param bytes data: bytes to decode
        """

        ((version, num_assignments), cur) = relative_unpack('>hi', data, 0)
        assignments = {}
        for _i in range(num_assignments):
            (topic, cur) = read_short_ascii(data, cur)
            ((num_partitions,), cur) = relative_unpack('>i', data, cur)
            (partitions, cur) = relative_unpack('>%si' % num_partitions, data, cur)
            assignments[topic] = partitions
        (user_data, cur) = read_int_string(data, cur)
        return SyncGroupMemberAssignment(version, assignments, user_data)


def create_message(payload, key=None):
    """
    Construct a :class:`Message`

    :param payload: The payload to send to Kafka.
    :type payload: :class:`bytes` or ``None``
    :param key: A key used to route the message when partitioning and to
        determine message identity on a compacted topic.
    :type key: :class:`bytes` or ``None``
    """
    assert payload is None or isinstance(payload, bytes), 'payload={!r} should be bytes or None'.format(payload)
    assert key is None or isinstance(key, bytes), 'key={!r} should be bytes or None'.format(key)
    return Message(0, 0, key, payload)


def create_gzip_message(message_set):
    """
    Construct a gzip-compressed message containing multiple messages

    The given messages will be encoded, compressed, and sent as a single atomic
    message to Kafka.

    :param list message_set: a list of :class:`Message` instances
    """
    encoded_message_set = KafkaCodec._encode_message_set(message_set)

    gzipped = gzip_encode(encoded_message_set)
    codec = ATTRIBUTE_CODEC_MASK & CODEC_GZIP

    return Message(0, 0x00 | codec, None, gzipped)


def create_snappy_message(message_set):
    """
    Construct a Snappy-compressed message containing multiple messages

    The given messages will be encoded, compressed, and sent as a single atomic
    message to Kafka.

    :param list message_set: a list of :class:`Message` instances
    """
    encoded_message_set = KafkaCodec._encode_message_set(message_set)

    snapped = snappy_encode(encoded_message_set)
    codec = ATTRIBUTE_CODEC_MASK & CODEC_SNAPPY

    return Message(0, 0x00 | codec, None, snapped)


def create_message_set(requests, codec=CODEC_NONE):
    """
    Create a message set from a list of requests.

    Each request can have a list of messages and its own key.  If codec is
    :data:`CODEC_NONE`, return a list of raw Kafka messages. Otherwise, return
    a list containing a single codec-encoded message.

    :param codec:
        The encoding for the message set, one of the constants:

          * :const:`CODEC_NONE`
          * :const:`CODEC_GZIP`
          * :const:`CODEC_SNAPPY`

    :raises: :exc:`UnsupportedCodecError` for an unsupported codec
    """
    msglist = []
    for req in requests:
        msglist.extend([create_message(m, key=req.key) for m in req.messages])

    if codec == CODEC_NONE:
        return msglist
    elif codec == CODEC_GZIP:
        return [create_gzip_message(msglist)]
    elif codec == CODEC_SNAPPY:
        return [create_snappy_message(msglist)]
    else:
        raise UnsupportedCodecError("Codec 0x%02x unsupported" % codec)<|MERGE_RESOLUTION|>--- conflicted
+++ resolved
@@ -23,30 +23,19 @@
 
 from ._util import (
     group_by_topic_and_partition, read_int_string, read_short_ascii,
-    read_short_bytes, relative_unpack, write_int_string, write_short_ascii,
-    write_short_bytes,
+    read_short_bytes, read_short_text, relative_unpack, write_int_string,
+    write_short_ascii, write_short_bytes, write_short_text,
 )
 from .codec import gzip_decode, gzip_encode, snappy_decode, snappy_encode
 from .common import (
     BrokerMetadata, BufferUnderflowError, ChecksumError,
     ConsumerFetchSizeTooSmall, ConsumerMetadataResponse, FetchResponse,
-<<<<<<< HEAD
     HeartbeatResponse, InvalidMessageError, JoinGroupProtocolMetadata,
     JoinGroupResponse, JoinGroupResponseMember, LeaveGroupResponse, Message,
     OffsetAndMessage, OffsetCommitResponse, OffsetFetchResponse,
     OffsetResponse, PartitionMetadata, ProduceResponse, ProtocolError,
     SyncGroupMemberAssignment, SyncGroupResponse, TopicMetadata,
     UnsupportedCodecError,
-)
-from .util import (
-    group_by_topic_and_partition, read_int_string, read_short_ascii,
-    read_short_bytes, read_short_text, relative_unpack, write_int_string,
-    write_short_ascii, write_short_bytes, write_short_text,
-=======
-    InvalidMessageError, Message, OffsetAndMessage, OffsetCommitResponse,
-    OffsetFetchResponse, OffsetResponse, PartitionMetadata, ProduceResponse,
-    ProtocolError, TopicMetadata, UnsupportedCodecError,
->>>>>>> 73b500ea
 )
 
 log = logging.getLogger(__name__)
