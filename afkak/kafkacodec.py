--- conflicted
+++ resolved
@@ -10,35 +10,19 @@
 
 from twisted.python.compat import nativeString
 
-<<<<<<< HEAD
-from .codec import (
-    gzip_encode, gzip_decode, snappy_encode, snappy_decode
+from ._util import (
+    group_by_topic_and_partition, read_int_string, read_short_ascii,
+    read_short_bytes, relative_unpack, write_int_string, write_short_ascii,
+    write_short_bytes,
 )
+from .codec import gzip_decode, gzip_encode, snappy_decode, snappy_encode
 from .common import (
-    BrokerMetadata, PartitionMetadata, Message, OffsetAndMessage,
-    ProduceResponse, FetchResponse, OffsetResponse, TopicMetadata,
-    OffsetCommitResponse, OffsetFetchResponse, ProtocolError,
-    BufferUnderflowError, ChecksumError, ConsumerFetchSizeTooSmall,
-    UnsupportedCodecError, InvalidMessageError, ConsumerMetadataResponse,
+    BrokerMetadata, BufferUnderflowError, ChecksumError,
+    ConsumerFetchSizeTooSmall, ConsumerMetadataResponse, FetchResponse,
+    InvalidMessageError, Message, OffsetAndMessage, OffsetCommitResponse,
+    OffsetFetchResponse, OffsetResponse, PartitionMetadata, ProduceResponse,
+    ProtocolError, TopicMetadata, UnsupportedCodecError,
 )
-from ._util import (
-    read_short_ascii, read_short_bytes, read_int_string, relative_unpack,
-    write_short_ascii, write_short_bytes, write_int_string,
-    group_by_topic_and_partition,
-)
-=======
-from .codec import gzip_decode, gzip_encode, snappy_decode, snappy_encode
-from .common import (BrokerMetadata, BufferUnderflowError, ChecksumError,
-                     ConsumerFetchSizeTooSmall, ConsumerMetadataResponse,
-                     FetchResponse, InvalidMessageError, Message,
-                     OffsetAndMessage, OffsetCommitResponse,
-                     OffsetFetchResponse, OffsetResponse, PartitionMetadata,
-                     ProduceResponse, ProtocolError, TopicMetadata,
-                     UnsupportedCodecError)
-from .util import (group_by_topic_and_partition, read_int_string,
-                   read_short_ascii, read_short_bytes, relative_unpack,
-                   write_int_string, write_short_ascii, write_short_bytes)
->>>>>>> 081fdade
 
 log = logging.getLogger(__name__)
 log.addHandler(logging.NullHandler())
