# -*- coding: utf-8 -*-
# Copyright 2015 Cyan, Inc.
# Copyright 2016, 2017, 2018 Ciena Corporation
#
# Licensed under the Apache License, Version 2.0 (the "License");
# you may not use this file except in compliance with the License.
# You may obtain a copy of the License at
#
#     http://www.apache.org/licenses/LICENSE-2.0
#
# Unless required by applicable law or agreed to in writing, software
# distributed under the License is distributed on an "AS IS" BASIS,
# WITHOUT WARRANTIES OR CONDITIONS OF ANY KIND, either express or implied.
# See the License for the specific language governing permissions and
# limitations under the License.
from __future__ import absolute_import

import logging
import sys
from numbers import Integral

from twisted.internet.defer import (
    CancelledError, Deferred, fail, maybeDeferred, succeed,
)
from twisted.internet.task import LoopingCall
from twisted.python.failure import Failure

from afkak._util import _coerce_consumer_group, _coerce_topic
from afkak.common import (
<<<<<<< HEAD
    OFFSET_COMMITTED, OFFSET_EARLIEST, OFFSET_LATEST, OFFSET_NOT_COMMITTED,
    TIMESTAMP_INVALID, ConsumerFetchSizeTooSmall, FetchRequest,
    IllegalGeneration, InvalidConsumerGroupError, InvalidGroupId, KafkaError,
    OffsetCommitRequest, OffsetFetchRequest, OffsetRequest,
    OperationInProgress, RestartError, RestopError, SourcedMessage,
=======
    SourcedMessage, FetchRequest, OffsetRequest, OffsetFetchRequest,
    OffsetCommitRequest,
    KafkaError, ConsumerFetchSizeTooSmall, InvalidConsumerGroupError,
    OffsetOutOfRangeError, OperationInProgress, RestartError, RestopError,
    OFFSET_EARLIEST, OFFSET_LATEST, OFFSET_COMMITTED, TIMESTAMP_INVALID,
    OFFSET_NOT_COMMITTED,
>>>>>>> 8c2ee052
)

log = logging.getLogger(__name__)
log.addHandler(logging.NullHandler())

REQUEST_RETRY_MIN_DELAY = 0.1  # Initial wait to retry a request after failure
REQUEST_RETRY_MAX_DELAY = 30.0  # When retrying a request, max delay (seconds)
REQUEST_RETRY_FACTOR = 1.20205  # Factor by which we increase our delay

FETCH_MIN_BYTES = 64 * 1024  # server waits for min. 64K bytes of messages
FETCH_MAX_WAIT_TIME = 100  # server waits 100 millisecs for messages
FETCH_BUFFER_SIZE_BYTES = 128 * 1024  # Our initial fetch buffer size

# How often we auto-commit (msgs, millisecs)
AUTO_COMMIT_MSG_COUNT = 100
AUTO_COMMIT_INTERVAL = 5000


class Consumer(object):
    """A simple Kafka consumer implementation

    This consumer consumes a single partition from a single topic, optionally
    automatically committing offsets.  Use it as follows:

      * Create an instance of :class:`afkak.KafkaClient` with cluster
        connectivity details.
      * Create the :class:`Consumer`, supplying the client, topic, partition,
        processor function, and optionally fetch specifics, a consumer group,
        and a commit policy.
      * Call :meth:`.start` with the offset within the partition at which to
        start consuming messages. See :meth:`.start` for details.
      * Process the messages in your :attr:`.processor` callback, returning a
        :class:`~twisted.internet.defer.Deferred` to provide backpressure as
        needed.
      * Once processing resolves, :attr:`.processor` will be called again with
        the next batch of messages.
      * When desired, call :meth:`.stop` on the :class:`Consumer` to halt
        calls to the :attr:`processor` function and cancel any outstanding
        requests to the Kafka cluster.

    A :class:`Consumer` may be restarted once stopped.

    :ivar client:
        Connected :class:`KafkaClient` for submitting requests to the Kafka
        cluster.
    :ivar str topic:
        The topic from which to consume messages.
    :ivar int partition:
        The partition from which to consume.
    :ivar callable processor:
        The callback function to which the consumer and lists of messages
        (:class:`afkak.common.SourcedMessage`) will be submitted
        for processing.  The function may return
        a :class:`~twisted.internet.defer.Deferred` and will not be called
        again until this Deferred resolves.
    :ivar str consumer_group:
        Optional consumer group ID for committing offsets of processed
        messages back to Kafka.
    :ivar str commit_metadata:
        Optional metadata to store with offsets commit.
    :ivar int auto_commit_every_n:
        Number of messages after which the consumer will automatically
        commit the offset of the last processed message to Kafka. Zero
        disables, defaulted to :data:`AUTO_COMMIT_MSG_COUNT`.
    :ivar int auto_commit_every_ms:
        Time interval in milliseconds after which the consumer will
        automatically commit the offset of the last processed message to
        Kafka. Zero disables, defaulted to :data:`AUTO_COMMIT_INTERVAL`.
    :ivar int fetch_size_bytes:
        Number of bytes to request in a :class:`FetchRequest`.  Kafka will
        defer fulfilling the request until at least this many bytes can be
        returned.
    :ivar int fetch_max_wait_time:
        Max number of milliseconds the server should wait for that many
        bytes.
    :ivar int buffer_size:
        default 128K. Initial number of bytes to tell Kafka we have
        available. This will be raised x16 up to 1MB then double up to...
    :ivar int max_buffer_size:
        Max number of bytes to tell Kafka we have available.  `None` means
        no limit (the default). Must be larger than the largest message we
        will find in our topic/partitions.
    :ivar float request_retry_init_delay:
        Number of seconds to wait before retrying a failed request to
        Kafka.
    :ivar float request_retry_max_delay:
        Maximum number of seconds to wait before retrying a failed request
        to Kafka (the delay is increased on each failure and reset to the
        initial delay upon success).
    :ivar int request_retry_max_attempts:
        Maximum number of attempts to make for any request. Default of zero
        means retry forever; other values must be positive and indicate
        the number of attempts to make before returning failure.
    :ivar int auto_offset_reset:
         Auto resetting offsets on `OffsetOutOfRange` error: `OFFSET_EARLIEST`
         will move to the oldest available message, `OFFSET_LATEST` will move to the
         most recent, `None` will fail on OffsetOutOfRangeError.

    """
    def __init__(self, client, topic, partition, processor,
                 consumer_group=None,
                 commit_metadata=None,
                 auto_commit_every_n=None,
                 auto_commit_every_ms=None,
                 fetch_size_bytes=FETCH_MIN_BYTES,
                 fetch_max_wait_time=FETCH_MAX_WAIT_TIME,
                 buffer_size=FETCH_BUFFER_SIZE_BYTES,
                 max_buffer_size=None,
                 request_retry_init_delay=REQUEST_RETRY_MIN_DELAY,
                 request_retry_max_delay=REQUEST_RETRY_MAX_DELAY,
                 request_retry_max_attempts=0,
<<<<<<< HEAD
                 commit_consumer_id=None,
                 commit_generation_id=-1):
=======
                 auto_offset_reset=None):
>>>>>>> 8c2ee052
        # Store away parameters
        self.client = client  # KafkaClient
        self.topic = topic = _coerce_topic(topic)
        self.partition = partition  # The partition within the topic we consume
        self.processor = processor  # The callback we call with the msg list
        # Commit related parameters (Ensure the attr. exist, even if None)
        if consumer_group is not None:
            consumer_group = _coerce_consumer_group(consumer_group)
        self.consumer_group = consumer_group
        self.commit_metadata = commit_metadata
        if commit_metadata is not None and not isinstance(commit_metadata, bytes):
            raise TypeError('commit_metadata={!r} should be bytes'.format(
                commit_metadata))
        # commit related parameters when using a coordinated consumer group
        self.commit_consumer_id = commit_consumer_id
        self.commit_generation_id = commit_generation_id
        self.auto_commit_every_n = None
        self.auto_commit_every_s = None
        if consumer_group:
            # Auto committing is possible...
            if auto_commit_every_n is None:
                auto_commit_every_n = AUTO_COMMIT_MSG_COUNT
            if auto_commit_every_ms is None:
                auto_commit_every_ms = AUTO_COMMIT_INTERVAL
            if not isinstance(auto_commit_every_n, Integral):
                raise ValueError('auto_commit_every_n parameter must be '
                                 'subtype of Integral')
            if not isinstance(auto_commit_every_ms, Integral):
                raise ValueError('auto_commit_every_ms parameter must be '
                                 'subtype of Integral')
            if auto_commit_every_ms < 0 or auto_commit_every_n < 0:
                raise ValueError('auto_commit_every_ms and auto_commit_every_n'
                                 ' must be non-negative')
            self.auto_commit_every_n = auto_commit_every_n
            self.auto_commit_every_s = float(auto_commit_every_ms) / 1000
        else:
            if auto_commit_every_ms or auto_commit_every_n:
                raise ValueError('An auto_commit_every_x argument set without '
                                 'specifying consumer_group')
        # Fetch related instance variables
        self.fetch_min_bytes = fetch_size_bytes
        self.fetch_max_wait_time = int(fetch_max_wait_time)
        self.buffer_size = buffer_size
        self.max_buffer_size = max_buffer_size
        # request retry timing
        self.retry_delay = float(request_retry_init_delay)  # fetch only
        self.retry_init_delay = float(request_retry_init_delay)
        self.retry_max_delay = float(request_retry_max_delay)
        self.request_retry_max_attempts = int(request_retry_max_attempts)
        if (not isinstance(request_retry_max_attempts, Integral) or
                request_retry_max_attempts < 0):
            raise ValueError(
                'request_retry_max_attempts must be non-negative integer')
        self._fetch_attempt_count = 1
        if auto_offset_reset not in [None, OFFSET_EARLIEST, OFFSET_LATEST]:
            raise ValueError(
                "auto_offset_reset must be in 'None', 'OFFSET_EARLIEST', 'OFFSET_LATEST'")
        self.auto_offset_reset = auto_offset_reset
        # # Internal state tracking attributes
        self._fetch_offset = None  # We don't know at what offset to fetch yet
        self._last_processed_offset = None  # Last msg processed offset
        self._last_committed_offset = None  # The last offset stored in Kafka
        self._stopping = False  # We're not stopping yet...
        self._shuttingdown = False  # We're not shutting down either
        self._shutdown_d = None  # deferred for tracking shutdown request
        self._commit_looper = None  # Looping call for auto-commit
        self._commit_looper_d = None  # Deferred for running looping call
        self._commit_ds = []  # Deferreds to notify when commit completes
        self._commit_req = None  # Track outstanding commit request
        # For tracking various async operations
        self._start_d = None  # deferred for alerting user of errors
        self._request_d = None  # outstanding KafkaClient request deferred
        self._retry_call = None  # IDelayedCall object for delayed retries
        self._commit_call = None  # IDelayedCall for delayed commit retries
        self._msg_block_d = None  # deferred for each block of messages
        self._processor_d = None  # deferred for a result from processor
        self._state = '[initialized]'  # Keep track of state for debugging
        # Check parameters for sanity
        if max_buffer_size is not None and buffer_size > max_buffer_size:
            raise ValueError("buffer_size (%d) is greater than "
                             "max_buffer_size (%d)" %
                             (buffer_size, max_buffer_size))
        if not isinstance(self.partition, Integral):
            raise ValueError('partition parameter must be subtype of Integral')

    def __repr__(self):
        return '<{} {} topic={}, partition={}, processor={}>'.format(
            self.__class__.__name__, self._state,
            self.topic, self.partition, self.processor,
        )
        # TODO Add commit_consumer_id if applicable

    def start(self, start_offset):
        """
        Starts fetching messages from Kafka and delivering them to the
        :attr:`.processor` function.

        :param int start_offset:
            The offset within the partition from which to start fetching.
            Special values include: :const:`OFFSET_EARLIEST`,
            :const:`OFFSET_LATEST`, and :const:`OFFSET_COMMITTED`. If the
            supplied offset is :const:`OFFSET_EARLIEST` or
            :const:`OFFSET_LATEST` the :class:`Consumer` will use the
            OffsetRequest Kafka API to retrieve the actual offset used for
            fetching. In the case :const:`OFFSET_COMMITTED` is used,
            `commit_policy` MUST be set on the Consumer, and the Consumer
            will use the OffsetFetchRequest Kafka API to retrieve the actual
            offset used for fetching.

        :returns:
            A :class:`~twisted.internet.defer.Deferred` which will fire
            when the consumer is stopped:

            * It will succeed with a (last processed offset, last committed
              offset) two-tuple, or
            * Fail when the :class:`Consumer` encounters an error from which
              it is unable to recover, such as an exception thrown by the
              processor or an unretriable broker error.

        :raises: :exc:`RestartError` if already running.
        """
        # Have we been started already, and not stopped?
        if self._start_d is not None:
            raise RestartError("Start called on already-started consumer")

        # Keep track of state for debugging
        self._state = '[started]'

        # Create and return a deferred for alerting on errors/stoppage
        start_d = self._start_d = Deferred()

        # Start a new fetch request, possibly just for the starting offset
        self._fetch_offset = start_offset
        self._do_fetch()

        # Set up the auto-commit timer, if needed
        if self.consumer_group and self.auto_commit_every_s:
            self._commit_looper = LoopingCall(self._auto_commit)
            self._commit_looper.clock = self.client.reactor
            self._commit_looper_d = self._commit_looper.start(
                self.auto_commit_every_s, now=False)
            self._commit_looper_d.addCallbacks(self._commit_timer_stopped,
                                               self._commit_timer_failed)
        return start_d

    def shutdown(self):
        """Gracefully shutdown the consumer

        Consumer will complete any outstanding processing, commit its current
        offsets (if so configured) and stop.

        Returns deferred which callbacks with a tuple of:
        (last processed offset, last committed offset) if it was able to
        successfully commit, or errbacks with the commit failure, if any,
        or fail(RestopError) if consumer is not running.
        """
        def _handle_shutdown_commit_success(result):
            """Handle the result of the commit attempted by shutdown"""
            self._shutdown_d, d = None, self._shutdown_d
            self.stop()
            self._shuttingdown = False  # Shutdown complete
            d.callback((self._last_processed_offset,
                       self._last_committed_offset))

        def _handle_shutdown_commit_failure(failure):
            """Handle failure of commit() attempted by shutdown"""
            if failure.check(OperationInProgress):
                failure.value.deferred.addCallback(_commit_and_stop)
                return

            self._shutdown_d, d = None, self._shutdown_d
            self.stop()
            self._shuttingdown = False  # Shutdown complete
            d.errback(failure)

        def _commit_and_stop(result):
            """Commit the current offsets (if needed) and stop the consumer"""
            if not self.consumer_group:  # No consumer group, no committing
                return _handle_shutdown_commit_success(None)

            # Need to commit prior to stopping
            self.commit().addCallbacks(_handle_shutdown_commit_success,
                                       _handle_shutdown_commit_failure)

        # If we're not running, return an failure
        if self._start_d is None:
            return fail(Failure(
                RestopError("Shutdown called on non-running consumer")))
        # If we're called multiple times, return a failure
        if self._shutdown_d:
            return fail(Failure(
                RestopError("Shutdown called more than once.")))
        # Set our _shuttingdown flag, so our _process_message routine will stop
        # feeding new messages to the processor, and fetches won't be retried
        self._shuttingdown = True
        # Keep track of state for debugging
        self._state = '[shutting down]'
        # TODO: This was added as part of coordinated consumer support,
        # but it belongs in the constructor if it is even necessary.
        # don't let commit requests retry forever and prevent shutdown
        if not self.request_retry_max_attempts:
            self.request_retry_max_attempts = 2

        # Create a deferred to track the shutdown
        self._shutdown_d = d = Deferred()

        # Are we waiting for the processor to complete? If so, when it's done,
        # commit our offsets and stop.
        if self._processor_d:
            self._processor_d.addCallback(_commit_and_stop)
        else:
            # No need to wait for the processor, we can commit and stop now
            _commit_and_stop(None)

        # return the deferred
        return d

    def stop(self):
        """
        Stop the consumer and return offset of last processed message.  This
        cancels all outstanding operations.  Also, if the deferred returned
        by `start` hasn't been called, it is called with a tuple consisting
        of the last processed offset and the last committed offset.

        :raises: :exc:`RestopError` if the :class:`Consumer` is not running.
        """
        if self._start_d is None:
            raise RestopError("Stop called on non-running consumer")

        self._stopping = True
        # Keep track of state for debugging
        self._state = '[stopping]'
        # Are we waiting for a request to come back?
        if self._request_d:
            self._request_d.cancel()
        # Are we working our way through a block of messages?
        if self._msg_block_d:
            # Need to add a cancel handler...
            _msg_block_d, self._msg_block_d = self._msg_block_d, None
            _msg_block_d.addErrback(lambda fail: fail.trap(CancelledError))
            _msg_block_d.cancel()
        # Are we waiting for the processor to complete?
        if self._processor_d:
            self._processor_d.cancel()
        # Are we waiting to retry a request?
        if self._retry_call:
            self._retry_call.cancel()
        # Are we waiting on a commit request?
        if self._commit_ds:
            while self._commit_ds:
                d = self._commit_ds.pop()
                d.cancel()
        if self._commit_req:
            self._commit_req.cancel()
        # Are we waiting to retry a commit?
        if self._commit_call:
            self._commit_call.cancel()
        # Do we have an auto-commit looping call?
        if self._commit_looper is not None:
            self._commit_looper.stop()
        # Done stopping
        self._stopping = False
        # Keep track of state for debugging
        self._state = '[stopped]'

        # Clear and possibly callback our start() Deferred
        self._start_d, d = None, self._start_d
        if not d.called:
            d.callback((self._last_processed_offset,
                        self._last_committed_offset))

        # Return tuple with the offset of the message we last processed,
        # and the offset we last committed
        return (self._last_processed_offset, self._last_committed_offset)

    def commit(self):
        """
        Commit the offset of the message we last processed if it is different
        from what we believe is the last offset committed to Kafka.

        .. note::

            It is possible to commit a smaller offset than Kafka has stored.
            This is by design, so we can reprocess a Kafka message stream if
            desired.

        On error, will retry according to :attr:`request_retry_max_attempts`
        (by default, forever).

        If called while a commit operation is in progress, and new messages
        have been processed since the last request was sent then the commit
        will fail with :exc:`OperationInProgress`.  The
        :exc:`OperationInProgress` exception wraps
        a :class:`~twisted.internet.defer.Deferred` which fires when the
        outstanding commit operation completes.

        :returns:
            A :class:`~twisted.internet.defer.Deferred` which resolves with the
            committed offset when the operation has completed.  It will resolve
            immediately if the current offset and the last committed offset do
            not differ.
        """
        # Can't commit without a consumer_group
        if not self.consumer_group:
            return fail(Failure(InvalidConsumerGroupError(
                "Bad Group_id:{0!r}".format(self.consumer_group))))
        # short circuit if we are 'up to date', or haven't processed anything
        if ((self._last_processed_offset is None) or
                (self._last_processed_offset == self._last_committed_offset)):
            return succeed(self._last_committed_offset)

        # If we're currently processing a commit we return a failure
        # with a deferred we'll fire when the in-progress one completes
        if self._commit_ds:
            d = Deferred()
            self._commit_ds.append(d)
            return fail(OperationInProgress(d))

        # Ok, we have processed messages since our last commit attempt, and
        # we're not currently waiting on a commit request to complete:
        # Start a new one
        d = Deferred()
        self._commit_ds.append(d)

        # Send the request
        self._send_commit_request()

        # Reset the commit_looper here, rather than on success to give
        # more stability to the commit interval.
        if self._commit_looper is not None:
            self._commit_looper.reset()

        # return the deferred
        return d

    # # Private Methods # #

    def _retry_auto_commit(self, result, by_count=False):
        self._auto_commit(by_count)
        return result

    def _auto_commit(self, by_count=False):
        """Check if we should start a new commit operation and commit"""
        # Check if we are even supposed to do any auto-committing
        if (self._stopping or self._shuttingdown or (not self._start_d) or
                (self._last_processed_offset is None) or
                (not self.consumer_group) or
                (by_count and not self.auto_commit_every_n)):
            return

        # If we're auto_committing because the timer expired, or by count and
        # we don't have a record of our last_committed_offset, or we've
        # processed enough messages since our last commit, then try to commit
        if (not by_count or self._last_committed_offset is None or
            (self._last_processed_offset - self._last_committed_offset
             ) >= self.auto_commit_every_n):
            if not self._commit_ds:
                commit_d = self.commit()
                commit_d.addErrback(self._handle_auto_commit_error)
            else:
                # We're waiting on the last commit to complete, so add a
                # callback to be called when the current request completes
                d = Deferred()
                d.addCallback(self._retry_auto_commit, by_count)
                self._commit_ds.append(d)

    def _retry_fetch(self, after=None):
        """
        Schedule a delayed :meth:`_do_fetch` call after a failure

        :param float after:
            The delay in seconds after which to do the retried fetch. If
            `None`, our internal :attr:`retry_delay` is used, and adjusted by
            :const:`REQUEST_RETRY_FACTOR`.
        """

        # Have we been told to stop or shutdown?  Then don't actually retry.
        if self._stopping or self._shuttingdown or self._start_d is None:
            # Stopping, or stopped already? No more fetching.
            return
        if self._retry_call is None:
            if after is None:
                after = self.retry_delay
                self.retry_delay = min(self.retry_delay * REQUEST_RETRY_FACTOR,
                                       self.retry_max_delay)

            self._fetch_attempt_count += 1
            self._retry_call = self.client.reactor.callLater(
                after, self._do_fetch)

    def _handle_offset_response(self, response):
        """
        Handle responses to both OffsetRequest and OffsetFetchRequest, since
        they are similar enough.

        :param response:
            A tuple of a single OffsetFetchResponse or OffsetResponse
        """
        # Got a response, clear our outstanding request deferred
        self._request_d = None

        # Successful request, reset our retry delay, count, etc
        self.retry_delay = self.retry_init_delay
        self._fetch_attempt_count = 1

        response = response[0]
        if hasattr(response, 'offsets'):
            # It's a response to an OffsetRequest
            self._fetch_offset = response.offsets[0]
        else:
            # It's a response to an OffsetFetchRequest
            # Make sure we got a valid offset back. Kafka uses -1 to indicate
            # no committed offset was retrieved
            if response.offset == OFFSET_NOT_COMMITTED:
                self._fetch_offset = OFFSET_EARLIEST
            else:
                self._fetch_offset = response.offset + 1
                self._last_committed_offset = response.offset
        self._do_fetch()

    def _handle_offset_error(self, failure):
        """
        Retry the offset fetch request if appropriate.

        Once the :attr:`.retry_delay` reaches our :attr:`.retry_max_delay`, we
        log a warning.  This should perhaps be extended to abort sooner on
        certain errors.
        """
        # outstanding request got errback'd, clear it
        self._request_d = None

        if self._stopping and failure.check(CancelledError):
            # Not really an error
            return
        # Do we need to abort?
        if (self.request_retry_max_attempts != 0 and
                self._fetch_attempt_count >= self.request_retry_max_attempts):
            log.debug(
                "%r: Exhausted attempts: %d fetching offset from kafka: %r",
                self, self.request_retry_max_attempts, failure)
            self._start_d.errback(failure)
            return
        # Decide how to log this failure... If we have retried so many times
        # we're at the retry_max_delay, then we log at warning every other time
        # debug otherwise
        if (self.retry_delay < self.retry_max_delay or
                0 == (self._fetch_attempt_count % 2)):
            log.debug("%r: Failure fetching offset from kafka: %r", self,
                      failure)
        else:
            # We've retried until we hit the max delay, log at warn
            log.warning("%r: Still failing fetching offset from kafka: %r",
                        self, failure)
        self._retry_fetch()

    def _clear_processor_deferred(self, result):
        self._processor_d = None  # It has fired, we can clear it
        return result

    def _update_processed_offset(self, result, offset):
        self._last_processed_offset = offset
        self._auto_commit(by_count=True)

    def _clear_commit_req(self, result):
        self._commit_req = None  # It has fired, we can clear it
        return result

    def _update_committed_offset(self, result, offset):
        # successful commit request completed
        self._last_committed_offset = offset
        self._deliver_commit_result(offset)
        return offset

    def _deliver_commit_result(self, result):
        # Let anyone waiting know the commit completed. Handle the case where
        # they try to commit from the callback by preserving self._commit_ds
        # as a local, but clearing the attribute itself.
        commit_ds, self._commit_ds = self._commit_ds, []
        while commit_ds:
            d = commit_ds.pop()
            d.callback(result)

    def _send_commit_request(self, retry_delay=None, attempt=None):
        """Send a commit request with our last_processed_offset"""
        # If there's a _commit_call, and it's not active, clear it, it probably
        # just called us...
        if self._commit_call and not self._commit_call.active():
            self._commit_call = None

        # Make sure we only have one outstanding commit request at a time
        if self._commit_req is not None:
            raise OperationInProgress(self._commit_req)

        # Handle defaults
        if retry_delay is None:
            retry_delay = self.retry_init_delay
        if attempt is None:
            attempt = 1

        # Create new OffsetCommitRequest with the latest processed offset
        commit_offset = self._last_processed_offset
        commit_request = OffsetCommitRequest(
            self.topic, self.partition, commit_offset,
            TIMESTAMP_INVALID, self.commit_metadata)
        log.debug("Committing off=%s grp=%s tpc=%s part=%s req=%r",
                  self._last_processed_offset, self.consumer_group,
                  self.topic, self.partition, commit_request)

        # Send the request, add our callbacks
        self._commit_req = d = self.client.send_offset_commit_request(
            self.consumer_group, [commit_request],
            group_generation_id=self.commit_generation_id,
            consumer_id=self.commit_consumer_id)

        d.addBoth(self._clear_commit_req)
        d.addCallbacks(
            self._update_committed_offset, self._handle_commit_error,
            callbackArgs=(commit_offset,),
            errbackArgs=(retry_delay, attempt))

    def _handle_commit_error(self, failure, retry_delay, attempt):
        """ Retry the commit request, depending on failure type

        Depending on the type of the failure, we retry the commit request
        with the latest processed offset, or callback/errback self._commit_ds
        """
        # Check if we are stopping and the request was cancelled
        if self._stopping and failure.check(CancelledError):
            # Not really an error
            return self._deliver_commit_result(self._last_committed_offset)

        # Check that the failure type is a Kafka error...this could maybe be
        # a tighter check to determine whether a retry will succeed...
        if not failure.check(KafkaError):
            log.error("Unhandleable failure during commit attempt: %r\n\t%r",
                      failure, failure.getBriefTraceback())
            return self._deliver_commit_result(failure)

        # the server may reject our commit because we have lost sync with the group
        if failure.check(IllegalGeneration, InvalidGroupId):
            log.error("Unretriable failure during commit attempt: %r\n\t%r",
                      failure, failure.getBriefTraceback())
            # we need to notify the coordinator here
            self._deliver_commit_result(failure)
            return

        # Do we need to abort?
        if (self.request_retry_max_attempts != 0 and
                attempt >= self.request_retry_max_attempts):
            log.debug("%r: Exhausted attempts: %d to commit offset: %r",
                      self, self.request_retry_max_attempts, failure)
            return self._deliver_commit_result(failure)

        # Check the retry_delay to see if we should log at the higher level
        # Using attempts % 2 gets us 1-warn/minute with defaults timings
        if retry_delay < self.retry_max_delay or 0 == (attempt % 2):
            log.debug("%r: Failure committing offset to kafka: %r", self,
                      failure)
        else:
            # We've retried until we hit the max delay, log alternately at warn
            log.warning("%r: Still failing committing offset to kafka: %r",
                        self, failure)

        # Schedule a delayed call to retry the commit
        retry_delay = min(retry_delay * REQUEST_RETRY_FACTOR,
                          self.retry_max_delay)
        self._commit_call = self.client.reactor.callLater(
            retry_delay, self._send_commit_request, retry_delay, attempt + 1)

    def _handle_auto_commit_error(self, failure):
        if self._start_d is not None and not self._start_d.called:
            self._start_d.errback(failure)

    def _handle_processor_error(self, failure):
        """Handle a failure in the processing of a block of messages

        This method is called when the processor func fails while processing
        a block of messages. Since we can't know how best to handle a
        processor failure, we just :func:`errback` our :func:`start` method's
        deferred to let our user know about the failure.
        """
        # Check if we're stopping/stopped and the errback of the processor
        # deferred is just the cancelling we initiated.  If so, we skip
        # notifying via the _start_d deferred, as it will be 'callback'd at the
        # end of stop()
        if not (self._stopping and failure.check(CancelledError)):
            if self._start_d:  # Make sure we're not already stopped
                self._start_d.errback(failure)

    def _handle_fetch_error(self, failure):
        """A fetch request resulted in an error. Retry after our current delay

        When a fetch error occurs, we check to see if the Consumer is being
        stopped, and if so just return, trapping the CancelledError. If not, we
        check if the Consumer has a non-zero setting for
        :attr:`request_retry_max_attempts` and if so and we have reached that limit we
        errback() the Consumer's start() deferred with the failure. If not, we
        determine whether to log at debug or warning (we log at warning every
        other retry after backing off to the max retry delay, resulting in a
        warning message approximately once per minute with the default timings)
        We then wait our current :attr:`retry_delay`, and retry the fetch. We
        also increase our retry_delay by Apery's constant (1.20205) and note
        the failed fetch by incrementing :attr:`_fetch_attempt_count`.

        NOTE: this may retry forever.
        TODO: Possibly make this differentiate based on the failure
        """
        # The _request_d deferred has fired, clear it.
        self._request_d = None

        if failure.check(OffsetOutOfRangeError):
            if self.auto_offset_reset == OFFSET_EARLIEST:
                offset_request = OffsetRequest(
                    self.topic, self.partition, OFFSET_EARLIEST, 1)
            elif self.auto_offset_reset == OFFSET_LATEST:
                offset_request = OffsetRequest(
                    self.topic, self.partition, OFFSET_LATEST, 1)
            else:
                self._start_d.errback(failure)
                return
            self._request_d = self.client.send_offset_request([offset_request])
            d = self._request_d
            d.addCallback(self._handle_fetch_response)
            d.addErrback(self._handle_fetch_error)

        if self._stopping and failure.check(CancelledError):
            # Not really an error
            return
        # Do we need to abort?
        if (self.request_retry_max_attempts != 0 and
                self._fetch_attempt_count >= self.request_retry_max_attempts):
            log.debug(
                "%r: Exhausted attempts: %d fetching messages from kafka: %r",
                self, self.request_retry_max_attempts, failure)
            self._start_d.errback(failure)
            return

        # Decide how to log this failure... If we have retried so many times
        # we're at the retry_max_delay, then we log at warning every other time
        # debug otherwise
        if (self.retry_delay < self.retry_max_delay or
                0 == (self._fetch_attempt_count % 2)):
            log.debug("%r: Failure fetching messages from kafka: %r", self,
                      failure)
        else:
            # We've retried until we hit the max delay, log at warn
            log.warning("%r: Still failing fetching messages from kafka: %r",
                        self, failure)
        self._retry_fetch()

    def _handle_fetch_response(self, responses):
        """The callback handling the successful response from the fetch request

        Delivers the message list to the processor, handles per-message errors
        (ConsumerFetchSizeTooSmall), triggers another fetch request

        If the processor is still processing the last batch of messages, we
        defer this processing until it's done.  Otherwise, we start another
        fetch request and submit the messages to the processor
        """
        # Successful fetch, reset our retry delay
        self.retry_delay = self.retry_init_delay
        self._fetch_attempt_count = 1

        # Check to see if we are still processing the last block we fetched...
        if self._msg_block_d:
            # We are still working through the last block of messages...
            # We have to wait until it's done, then process this response
            self._msg_block_d.addCallback(
                lambda _: self._handle_fetch_response(responses))
            return

        # No ongoing processing, great, let's get some started.
        # Request no longer outstanding, clear the deferred tracker so we
        # can refetch
        self._request_d = None
        messages = []
        try:
            for resp in responses:  # We should really only ever get one...
                if resp.partition != self.partition:
                    log.warning(
                        "%r: Got response with partition: %r not our own: %r",
                        self, resp.partition, self.partition)
                    continue
                # resp.messages is a KafkaCodec._decode_message_set_iter
                # Note that 'message' here is really an OffsetAndMessage
                for message in resp.messages:
                    # Check for messages included which are from prior to our
                    # desired offset: can happen due to compressed message sets
                    if message.offset < self._fetch_offset:
                        log.debug(
                            'Skipping message at offset: %d, because its '
                            'offset is less that our fetch offset: %d.',
                            message.offset, self._fetch_offset)
                        continue
                    # Create a 'SourcedMessage' and add it to the messages list
                    messages.append(
                        SourcedMessage(
                            message=message.message,
                            offset=message.offset, topic=self.topic,
                            partition=self.partition))
                    # Update our notion of from where to fetch.
                    self._fetch_offset = message.offset + 1
        except ConsumerFetchSizeTooSmall:
            # A message was too large for us to receive, given our current
            # buffer size. Grow it until it works, or we hit our max
            # Grow by 16x up to 1MB (could result in 16MB buf), then by 2x
            factor = 2
            if self.buffer_size <= 2**20:
                factor = 16
            if self.max_buffer_size is None:
                # No limit, increase until we succeed or fail to alloc RAM
                self.buffer_size *= factor
            elif (self.max_buffer_size is not None and
                    self.buffer_size < self.max_buffer_size):
                # Limited, but currently below it.
                self.buffer_size = min(
                    self.buffer_size * factor, self.max_buffer_size)
            else:
                # We failed, and are already at our max. Nothing we can do but
                # create a Failure and errback() our start() deferred
                log.error("Max fetch size %d too small", self.max_buffer_size)
                failure = Failure(
                    ConsumerFetchSizeTooSmall(
                        "Max buffer size:%d too small for message",
                        self.max_buffer_size))
                self._start_d.errback(failure)
                return

            log.debug(
                "Next message larger than fetch size, increasing "
                "to %d (~2x) and retrying", self.buffer_size)

        finally:
            # If we were able to extract any messages, deliver them to the
            # processor now.
            if messages:
                self._msg_block_d = Deferred()
                self._process_messages(messages)

        # start another fetch, if needed, but use callLater to avoid recursion
        self._retry_fetch(0)

    def _process_messages(self, messages):
        """Send messages to the `processor` callback to be processed

        In the case we have a commit policy, we send messages to the processor
        in blocks no bigger than auto_commit_every_n (if set). Otherwise, we
        send the entire message block to be processed.

        """
        # Have we been told to shutdown?
        if self._shuttingdown:
            return
        # Do we have any messages to process?
        if not messages:
            # No, we're done with this block. If we had another fetch result
            # waiting, this callback will trigger the processing thereof.
            if self._msg_block_d:
                _msg_block_d, self._msg_block_d = self._msg_block_d, None
                _msg_block_d.callback(True)
            return
        # Yes, we've got some messages to process.
        # Default to processing the entire block...
        proc_block_size = sys.maxsize
        # Unless our auto commit_policy restricts us to process less
        if self.auto_commit_every_n:
            proc_block_size = self.auto_commit_every_n

        # Divide messages into two lists: one to process now, and remainder
        msgs_to_proc = messages[:proc_block_size]
        msgs_remainder = messages[proc_block_size:]
        # Call our processor callable and handle the possibility it returned
        # a deferred...
        last_offset = msgs_to_proc[-1].offset
        self._processor_d = d = maybeDeferred(self.processor, self, msgs_to_proc)
        log.debug('self.processor return: %r, last_offset: %r', d, last_offset)
        # Once the processor completes, clear our _processor_d
        d.addBoth(self._clear_processor_deferred)
        # Record the offset of the last processed message and check autocommit
        d.addCallback(self._update_processed_offset, last_offset)
        # If we were stopped, cancel the processor deferred. Note, we have to
        # do this here, in addition to in stop() because the processor func
        # itself could have called stop(), and then when it returned, we re-set
        # self._processor_d to the return of maybeDeferred().
        if self._stopping or self._start_d is None:
            d.cancel()
        else:
            # Setup to process the rest of our messages
            d.addCallback(lambda _: self._process_messages(msgs_remainder))
        # Add an error handler
        d.addErrback(self._handle_processor_error)

    def _do_fetch(self):
        """Send a fetch request if there isn't a request outstanding

        Sends a fetch request to the Kafka cluster to get messages at the
        current offset.  When the response comes back, if there are messages,
        it delivers them to the :attr:`processor` callback and initiates
        another fetch request.  If there is a recoverable error, the fetch is
        retried after :attr:`retry_delay`.

        In the case of an unrecoverable error, :func:`errback` is called on the
        :class:`Deferred` returned by :meth:`start()`.
        """
        # Check for outstanding request.
        if self._request_d:
            log.debug("_do_fetch: Outstanding request: %r", self._request_d)
            return

        # Cleanup our _retry_call, if we have one
        if self._retry_call is not None:
            if self._retry_call.active():
                self._retry_call.cancel()
            self._retry_call = None

        # Do we know our offset yet, or do we need to figure it out?
        if (self._fetch_offset == OFFSET_EARLIEST or
                self._fetch_offset == OFFSET_LATEST):
            # We need to fetch the offset for our topic/partition
            offset_request = OffsetRequest(
                self.topic, self.partition, self._fetch_offset, 1)
            self._request_d = self.client.send_offset_request([offset_request])
            self._request_d.addCallbacks(
                self._handle_offset_response, self._handle_offset_error)
        elif self._fetch_offset == OFFSET_COMMITTED:
            # We need to fetch the committed offset for our topic/partition
            # Note we use the same callbacks, as the responses are "close
            # enough" for our needs here
            if not self.consumer_group:
                # consumer_group must be set for OFFSET_COMMITTED
                failure = Failure(
                    InvalidConsumerGroupError("Bad Group_id:{0!r}".format(
                        self.consumer_group)))
                self._start_d.errback(failure)
            request = OffsetFetchRequest(self.topic, self.partition)
            self._request_d = self.client.send_offset_fetch_request(
                self.consumer_group, [request])
            self._request_d.addCallbacks(
                self._handle_offset_response, self._handle_offset_error)
        else:
            # Create fetch request payload for our partition
            request = FetchRequest(
                self.topic, self.partition, self._fetch_offset,
                self.buffer_size)
            # Send request and add handlers for the response
            self._request_d = self.client.send_fetch_request(
                [request], max_wait_time=self.fetch_max_wait_time,
                min_bytes=self.fetch_min_bytes)
            # We need a temp for this because if the response is already
            # available, _handle_fetch_response() will clear self._request_d
            d = self._request_d
            d.addCallback(self._handle_fetch_response)
            d.addErrback(self._handle_fetch_error)

    def _commit_timer_failed(self, fail):
        """Handle an error in the commit() function

        Our commit() function called by the LoopingCall failed. Some error
        probably came back from Kafka and _check_error() raised the exception
        For now, just log the failure and restart the loop
        """
        log.warning(
            '_commit_timer_failed: uncaught error %r: %s in _auto_commit',
            fail, fail.getBriefTraceback())
        self._commit_looper_d = self._commit_looper.start(
            self.auto_commit_every_s, now=False)

    def _commit_timer_stopped(self, lCall):
        """We're shutting down, clean up our looping call..."""
        if self._commit_looper is not lCall:
            log.warning('_commit_timer_stopped with wrong timer:%s not:%s',
                        lCall, self._commit_looper)
        else:
            log.debug('_commit_timer_stopped: %s %s', lCall,
                      self._commit_looper)
            self._commit_looper = None
            self._commit_looper_d = None<|MERGE_RESOLUTION|>--- conflicted
+++ resolved
@@ -27,20 +27,12 @@
 
 from afkak._util import _coerce_consumer_group, _coerce_topic
 from afkak.common import (
-<<<<<<< HEAD
     OFFSET_COMMITTED, OFFSET_EARLIEST, OFFSET_LATEST, OFFSET_NOT_COMMITTED,
     TIMESTAMP_INVALID, ConsumerFetchSizeTooSmall, FetchRequest,
     IllegalGeneration, InvalidConsumerGroupError, InvalidGroupId, KafkaError,
-    OffsetCommitRequest, OffsetFetchRequest, OffsetRequest,
-    OperationInProgress, RestartError, RestopError, SourcedMessage,
-=======
-    SourcedMessage, FetchRequest, OffsetRequest, OffsetFetchRequest,
-    OffsetCommitRequest,
-    KafkaError, ConsumerFetchSizeTooSmall, InvalidConsumerGroupError,
-    OffsetOutOfRangeError, OperationInProgress, RestartError, RestopError,
-    OFFSET_EARLIEST, OFFSET_LATEST, OFFSET_COMMITTED, TIMESTAMP_INVALID,
-    OFFSET_NOT_COMMITTED,
->>>>>>> 8c2ee052
+    OffsetCommitRequest, OffsetFetchRequest, OffsetOutOfRangeError,
+    OffsetRequest, OperationInProgress, RestartError, RestopError,
+    SourcedMessage,
 )
 
 log = logging.getLogger(__name__)
@@ -152,12 +144,9 @@
                  request_retry_init_delay=REQUEST_RETRY_MIN_DELAY,
                  request_retry_max_delay=REQUEST_RETRY_MAX_DELAY,
                  request_retry_max_attempts=0,
-<<<<<<< HEAD
+                 auto_offset_reset=None,
                  commit_consumer_id=None,
                  commit_generation_id=-1):
-=======
-                 auto_offset_reset=None):
->>>>>>> 8c2ee052
         # Store away parameters
         self.client = client  # KafkaClient
         self.topic = topic = _coerce_topic(topic)
