{
  "addons": {
    "apt": {
      "packages": [
        "libsnappy-dev"
      ]
    }
  },
  "branches": {
    "only": [
      "master"
    ]
  },
  "cache": {
    "directories": [
      "servers/dist",
      "docs/_cache"
    ]
  },
  "dist": "xenial",
  "install": [
    "pip install tox"
  ],
  "language": "python",
  "matrix": {
    "include": [
      {
        "env": "TOXENV=docs",
        "python": "2.7"
      },
      {
        "python": "3.5",
        "script": [
          "tox -l | tools/gentravis.py > .travis.yml",
          "git diff --exit-code"
        ]
      },
      {
        "env": "TOXENV=py27-int-snappy-murmur KAFKA_VERSION=0.9.0.1",
        "jdk": "openjdk8",
        "python": "2.7"
      },
      {
        "env": "TOXENV=py27-int-snappy-murmur KAFKA_VERSION=1.1.1",
        "jdk": "openjdk8",
        "python": "2.7"
      },
      {
        "env": "TOXENV=py27-lint",
        "python": "2.7"
      },
      {
        "env": "TOXENV=py27-unit,py27-unit-snappy-murmur",
        "python": "2.7"
      },
      {
        "env": "TOXENV=py35-unit,py35-unit-snappy-murmur",
        "python": "3.5"
      },
      {
        "env": "TOXENV=py36-int-snappy-murmur KAFKA_VERSION=0.9.0.1",
        "jdk": "openjdk8",
        "python": "3.6"
      },
      {
        "env": "TOXENV=py36-int-snappy-murmur KAFKA_VERSION=1.1.1",
        "jdk": "openjdk8",
        "python": "3.6"
      },
      {
        "env": "TOXENV=py36-lint",
        "python": "3.6"
      },
      {
<<<<<<< HEAD
        "env": "TOXENV=py37-int-snappy-murmur KAFKA_VERSION=0.8.2.2",
        "jdk": "openjdk8",
        "python": "3.7"
      },
      {
        "env": "TOXENV=py37-int-snappy-murmur KAFKA_VERSION=0.9.0.1",
        "jdk": "openjdk8",
        "python": "3.7"
      },
      {
        "env": "TOXENV=py37-int-snappy-murmur KAFKA_VERSION=1.1.1",
        "jdk": "openjdk8",
        "python": "3.7"
      },
      {
        "env": "TOXENV=py37-unit,py37-unit-snappy-murmur",
        "python": "3.7"
      },
      {
        "env": "TOXENV=pypy-int-snappy KAFKA_VERSION=0.8.2.2",
        "jdk": "openjdk8",
        "python": "pypy"
      },
      {
        "env": "TOXENV=pypy-int-snappy KAFKA_VERSION=0.9.0.1",
        "jdk": "openjdk8",
        "python": "pypy"
      },
      {
        "env": "TOXENV=pypy-int-snappy KAFKA_VERSION=1.1.1",
        "jdk": "openjdk8",
        "python": "pypy"
=======
        "env": "TOXENV=py36-unit,py36-unit-snappy-murmur",
        "python": "3.6"
>>>>>>> e7e8c036
      },
      {
        "dist": "trusty",
        "env": "TOXENV=pypy-unit,pypy-unit-snappy",
        "python": "pypy"
      }
    ]
  },
  "script": [
    "tox"
  ],
  "sudo": "required"
}<|MERGE_RESOLUTION|>--- conflicted
+++ resolved
@@ -68,47 +68,16 @@
         "python": "3.6"
       },
       {
-        "env": "TOXENV=py36-lint",
+        "env": "TOXENV=py36-unit,py36-unit-snappy-murmur",
         "python": "3.6"
       },
       {
-<<<<<<< HEAD
-        "env": "TOXENV=py37-int-snappy-murmur KAFKA_VERSION=0.8.2.2",
-        "jdk": "openjdk8",
-        "python": "3.7"
-      },
-      {
-        "env": "TOXENV=py37-int-snappy-murmur KAFKA_VERSION=0.9.0.1",
-        "jdk": "openjdk8",
-        "python": "3.7"
-      },
-      {
-        "env": "TOXENV=py37-int-snappy-murmur KAFKA_VERSION=1.1.1",
-        "jdk": "openjdk8",
+        "env": "TOXENV=py37-lint",
         "python": "3.7"
       },
       {
         "env": "TOXENV=py37-unit,py37-unit-snappy-murmur",
         "python": "3.7"
-      },
-      {
-        "env": "TOXENV=pypy-int-snappy KAFKA_VERSION=0.8.2.2",
-        "jdk": "openjdk8",
-        "python": "pypy"
-      },
-      {
-        "env": "TOXENV=pypy-int-snappy KAFKA_VERSION=0.9.0.1",
-        "jdk": "openjdk8",
-        "python": "pypy"
-      },
-      {
-        "env": "TOXENV=pypy-int-snappy KAFKA_VERSION=1.1.1",
-        "jdk": "openjdk8",
-        "python": "pypy"
-=======
-        "env": "TOXENV=py36-unit,py36-unit-snappy-murmur",
-        "python": "3.6"
->>>>>>> e7e8c036
       },
       {
         "dist": "trusty",
