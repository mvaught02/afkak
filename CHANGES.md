Version 3.0.0.dev0
------------------

* Python 3 compatibility.

* **Backwards incompatible:** Afkak is now more particular about string types.

  Topic and consumer group names are text — `str` on Python 3; `str` or `unicode` on Python 2.
  Message content and commit metadata are bytes — `bytes` on Python 3; `str` on Python 2.

* The new ``snappy`` setuptools extra pulls in python-snappy, which is required for Snappy compression support.

* The way reactors are passed around has been unified.
  `KafkaClient` now has a public `reactor` attribute which is used by `Producer` and `Consumer`.
  This change simplifies testing with mock I/O.

  **Backwards incompatible:** The `clock` argument to `afkak.producer.Producer` has been removed.
  The producer now uses the reactor associated with the `KafkaClient` passed as its `client` argument.

  Fixes [#3](https://github.com/ciena/afkak/issues/3).

* **Backwards incompatible:** Keys passed to`afkak.partitioner.HashedPartitioner` must now be byte or text strings (`bytes` or `str` on Python 3; `str` or `unicode` on Python 2).

  Arbitrary objects are no longer stringified when passed as a partition key.
  Previously, unknown objects would be coerced by calling `str(key)`.
  Now a `TypeError` will be raised as this likely represents a programming error.

  `None` is no longer accepted as a partition key as not passing a key when using a hashed partitioner likely represents a programming error.
  Now a `TypeError` will be raised.
  Use `b''` as the partition key instead to get the same behavior `None` used to give.

* **Backwards incompatible:** `KakaBrokerClient` has been renamed `_KafkaBrokerClient`, meaning it is no longer a public API.
  A number of internal changes have been made:

  * `reactor` is now the first positional argument rather than a keyword argument.
  * The `reactor` and `port` arguments are now required and no longer have default values.
  * The `subscribers` argument has been removed.
    Its replacement is the `subscriber` argument, which accepts a single callback.
  * The `addSubscriber()` and `delSubscriber()` methods have been removed.
  * The `conSubscribers` attribute has been removed.
  * The `notifydList` attribute has been removed.
  * The `dDown` attribute has been removed.
  * The `clock` attribute has been removed.

  The goal of these changes is to permit Afkak to evolve to use the Twisted endpoint APIs, rather than `ReconnectingClientFactory`.

* **Backwards incompatible:** The `afkak.brokerclient.CLIENT_ID` constant has been removed.

<<<<<<< HEAD
* **Backwards incompatible:** `afkak.util` has been renamed `afkak._util`, meaning its contents are no longer part of the public API.
=======
* Fix BPSO-94789: In rare cases when consumer was stopped exactly
  at the moment when all the messages got processed but _process_message 
  was still scheduled afkak will produce a traceback with 
  "list index out of range" exception
>>>>>>> 16c49c84

Version 2.9.0
-------------

* Fix BPPF-4779: Kafka Producer could hang when KafkaClient improperly
  returned a generator from an internal method when a list was
  appropriate, side-stepping error handling. Previously, KafkaClient
  could return a generator which would produce a KeyError when
  evaluated, rather than a list of responses. Now the internal method
  `_send_broker_aware_request` returns a list of responses, rather
  than a generator. This seemed to be a rare occurance, seen only when
  a Kafka broker would return a response with only some of the
  requests returned.
* Fix BPPF-4856: When using the KafkaClient feature
  `disconnect_on_timeout` (introduced in Afkak 2.8.0),
  KafkaBrokerClient would leak a Twisted connector object each time
  `KafkaBrokerClient.disconnect` was called. This error has been
  fixed.
* Fix BPPF-3069: KafkaClient improperly handled 'None'
  timeout. Previously, if the KafkaClient were configured with a
  'None' timeout, when a `send_fetch_request` call was made, a
  TypeError would be raised.
* Various improvements to work toward Python-3 compatibility have been
  made.

Version 2.8.0
-------------

* Fix BPPF-4438 by disconnecting on timeout when configured.
  Client: Add `disconnect_on_timeout` argument to `__init__`  which will
  allow caller to configure the KafkaClient to disconnect
  KafkaBrokerClients when requests via those brokers timeout.

Version 2.7.0
-------------

* Consumer: Add shutdown() method which will gracefully stop the
  consumer after completing any ongoing processing and committing any
  offsets. (BPPF-416)
* Consumer: Fix issue where a TypeError would be thrown trying to
  commit a `None` offset when the consumer was started at the last
  committed offset and a commit was attempted before any messages had
  been processed. (BPPF-3752)

Version 2.6.0
-------------

* KafkaBrokerClient: Fix for failing to reset its reconnect-delay on
  successful connection causing the first request after a connection
  drop to fail. (BPPF-330)
* KafkaBrokerClient: Added constructor argument to set initial
  reconnection delay and reduced from 2.72 secs to 0.272 secs.
* KafkaBrokerClient: Improved `__repr__` output
* KafkaBrokerClient: Added `connected` method which returns true if
  the KafkaBrokerClient currently has a valid connection to its
  broker.
* KafkaClient: Properly clear Consumer Group metadata in
  `reset_all_metadata` so that the out of date Consumer Group metadata
  will not be used when a Kafka broker goes down.
* KafkaClient: Fix leak of deferred (into deferredList) when closing
  KafkaBrokerClient due to metadata change. (BPSO-45921)
* KafkaClient: Refactor close of KafkaBrokerClients into separate
  method.
* KafkaClient: Use reactor-time when calculating blocked reactor, not
  wall-clock time.
* KafkaClient: Prefer connected brokers when sending a broker-agnostic
  request.
* KafkaConsumer: Fix typo in description of constructor argument.
* KafkaProtocol: Improve error message when receiving a message with a
  length specified as greater than the configured `MAX_LENGTH`.
* Test changes to cover the above function changes.
* Fix recursive infinte loop in `KafkaConsumer._handle_fetch_response`
  which could be triggered when closing the consumer.
* Fix `KafkaConsumer` so that it would not continue to make requests
  for more messages after `KafkaConsumer.stop()` call.

Version 2.5.0
-------------

* Detect blocked reactor and log an Error
* allow produce 'null' message (delete tombstone)

Version 2.4.0
-------------

* Actually fix `BPSO-10628`: Resolve hostnames to IPs for all
  configured hosts. Client will still return error on first failure,
  but will re-resolve before making further requests. High level
  Consumer and Producer retry.

Version 2.3.0
-------------

* Resolve hostnames to IPs for all configured hosts. `BPSO-10628`.

Version 2.2.0
-------------

* Add Kafka 0.9.0.1 compatibility. `BPSO-17091`.

Version 2.1.1
-------------

* Switch to warnings.warn for failure to import native-code Murmur
  hash `BPSO-13212`.

Version 2.1.0
-------------

* Fixed bug where Afkak would raise a KeyError when a commit failed
  `BPSO-11306`
* Added `request_retry_max_attempts` parameter to Consumer objects
  which allows the caller to configure the maximum number of attempts
  the Consumer will make on any request to Kafka. `BPSO-10531`
  NOTE: It defaults to zero which indicates the Consumer should retry
  forever. *This is a behavior change*.
* If a user-initiated Commit operation is attempted while a commit is
  ongoing (even a Consumer auto-initiated one), the new attempt will
  fail with a OperationInProgress error which contains a deferred
  which will fire when the previous Commit operation completes. This
  deferred *should* be used to retry the Commit since the ongoing
  operation may not include the latest offset at the time the second
  operation was initiated.
* Fixed an error where Commit requests would only be retried once
  before failing.
* Reduced the level of some log messages from ERROR to WARNING or
  lower. `BPSO-11309`
* Added `update_cluster_hosts` method to allow retargeting Afkak
  client in case all brokers are restarted on new IPs. `BPSO-3521`
* Fixed bug where Afkak would continue to try to contact brokers at IP
  addresses they no longer listened on, or brokers which had been
  removed from the cluster. `BPSO-6790`

Version 2.0.0
-------------

* message processor callback will recieve Consumer object
  with which it was registered

Version 1.0.2
-------------

* Fixed bug where message keys weren't sent to Kafka
* Fixed bug where producer didn't retry metadata lookup
* Fixed hashing of keys in HashedPartitioner to use Murmur2, like Java
* Shuffle the broker list when sending broker-unaware requests
* Reduced Twisted runtime requirement to 13.2.0
* Consolidated tox configuration to one tox.ini file
* Added logo
* Cleanup of License, ReadMe, Makefile, etc.

Version 1.0.1
-------------

* Added Twisted as install requirement
* Readme augmented with better install instructions
* Handle testing properly without 'Snappy' installed

Version 1.0.0
-------------

* Working offset committing on 0.8.2.1
* Full coverage tests
* Examples for using producer & consumer

Version 0.1.0
-------------

* Large amount of rework of the base 'mumrah/kafka-python' to convert the APIs to async using Twisted<|MERGE_RESOLUTION|>--- conflicted
+++ resolved
@@ -18,6 +18,11 @@
   The producer now uses the reactor associated with the `KafkaClient` passed as its `client` argument.
 
   Fixes [#3](https://github.com/ciena/afkak/issues/3).
+
+* In a rare case when `afkak.consumer.Consumer` was stopped after all received messages have been processed and before invocation of an internal callback it would produce an `IndexError` with the message “list index out of range”.
+  The consumer will now stop cleanly.
+
+  Fixes BPSO-94789.
 
 * **Backwards incompatible:** Keys passed to`afkak.partitioner.HashedPartitioner` must now be byte or text strings (`bytes` or `str` on Python 3; `str` or `unicode` on Python 2).
 
@@ -46,14 +51,7 @@
 
 * **Backwards incompatible:** The `afkak.brokerclient.CLIENT_ID` constant has been removed.
 
-<<<<<<< HEAD
 * **Backwards incompatible:** `afkak.util` has been renamed `afkak._util`, meaning its contents are no longer part of the public API.
-=======
-* Fix BPSO-94789: In rare cases when consumer was stopped exactly
-  at the moment when all the messages got processed but _process_message 
-  was still scheduled afkak will produce a traceback with 
-  "list index out of range" exception
->>>>>>> 16c49c84
 
 Version 2.9.0
 -------------
