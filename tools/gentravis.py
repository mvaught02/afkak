--- conflicted
+++ resolved
@@ -29,13 +29,6 @@
 kafka_versions = ['0.9.0.1', '1.1.1']
 
 envpy_to_travis = {
-<<<<<<< HEAD
-    'py27': '2.7',
-    'pypy': 'pypy',
-    'py35': '3.5',
-    'py36': '3.6',
-    'py37': '3.7',
-=======
     'py27': {
         'python': '2.7',
     },
@@ -44,6 +37,9 @@
     },
     'py36': {
         'python': '3.6',
+    },
+    'py37': {
+        'python': '3.7',
     },
     'pypy': {
         'dist': 'trusty',
@@ -56,7 +52,6 @@
         #     },
         # },
     },
->>>>>>> e7e8c036
 }
 
 matrix_include = [{
