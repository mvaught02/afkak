--- conflicted
+++ resolved
@@ -28,12 +28,9 @@
 import os
 import sys
 import tarfile
-<<<<<<< HEAD
-=======
 import time
 from shutil import copyfileobj
 from urllib.request import urlopen
->>>>>>> 02570ff7
 
 CHUNK_SIZE = 32 * 1024 * 1024
 
