--- conflicted
+++ resolved
@@ -50,43 +50,6 @@
     lint: flake8 afkak
     pylint: pylint afkak --rcfile={toxinidir}/.pylintrc --output-format={env:PYLINT_OUTPUT_FORMAT:colorized}
 
-<<<<<<< HEAD
-[testenv:cur]
-# Run just one, or a few tests...
-# Add '--nologcapture ' to below to get log output to the screen. Note however,
-# default log level will not be set by --logging-level=DEBUG below, you'll have
-# to set it in your test(s) directly
-commands =
-    nosetests {posargs:--with-id --with-timer --timer-top-n 10 \
-        --with-coverage --cover-erase --cover-tests --cover-package afkak \
-        --logging-level=DEBUG --verbosity=2 \
-        --logging-format='%(asctime)s %(levelname)s %(filename)s %(lineno)d: %(message)s'} \
-        afkak.test.test_client:TestKafkaClient
-        # afkak.test.test_client:TestKafkaClient.test_update_cluster_hosts
-        # afkak.test.test_failover_integration:TestFailover.test_switch_leader
-        # afkak.test.test_client_integration:TestAfkakClientIntegration.test_commit_fetch_offsets
-        # afkak.test.test_consumer:TestAfkakConsumer
-        # afkak.test.test_consumer_integration:TestConsumerIntegration
-        # afkak.test.test_client:TestKafkaClient.test_send_fetch_request
-        # afkak.test.test_client_integration:TestAfkakClientIntegration.test_commit_fetch_offsets
-        # afkak.test.test_client:TestKafkaClient.test_load_consumer_metadata_for_group
-        # afkak.test.test_client:TestKafkaClient.test_load_consumer_metadata_for_group_failure
-        # afkak.test.test_brokerclient:KafkaBrokerClientTestCase
-        # afkak.test.test_client:TestKafkaClient
-        # afkak.test.test_codec:TestCodec
-        # afkak.test.test_common:TestAfkakCommon
-        # afkak.test.test_consumer:TestAfkakConsumer
-        # afkak.test.test_kafkacodec:TestKafkaCodec
-        # afkak.test.test_package:TestPackage
-        # afkak.test.test_partitioner:TestPartitioner
-        # afkak.test.test_partitioner:TestRoundRobinPartitioner
-        # afkak.test.test_partitioner:TestHashedPartitioner
-        # afkak.test.test_producer:TestAfkakProducer
-        # afkak.test.test_protocol:TestProtocol
-        # afkak.test.test_util:TestUtil
-
-=======
->>>>>>> 86b88b40
 [testenv:cov_erase]
 description = Clear any accumulated .coverage.* files.
 skip_install = true
