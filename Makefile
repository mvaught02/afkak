
# This must be set before we include any other makefiles
TOP := $(abspath $(dir $(lastword $(MAKEFILE_LIST))))
BUILDSTART:=$(shell date +%s)

RELEASE_DIR := $(TOP)/build
TOXDIR := $(TOP)/.tox
VENV := $(TOP)/.env
PYPI ?= https://pypi.python.org/simple/
TOX := $(VENV)/bin/tox -i $(PYPI)
SERVERS := $(TOP)/servers
KAFKA_ALL_VERS := 0.8.0 0.8.1 0.8.1.1 0.8.2.1 0.8.2.2 0.9.0.1
KAFKA_VER ?= 0.9.0.1
KAFKA_RUN := $(SERVERS)/$(KAFKA_VER)/kafka-bin/bin/kafka-run-class.sh
UNAME := $(shell uname)
AT ?= @

AFKAK_VERSION := $(shell awk '$$1 == "version" { gsub("\"", "", $$3); print($$3) }' setup.py)
CHANGES_VERSION := $(shell awk 'NR == 1 { print($$2); }' CHANGES.md)
INIT_VERSION := $(shell awk '$$1 == "__version__" { gsub("\"", "", $$3); print($$3) }' afkak/__init__.py)
ifneq ($(AFKAK_VERSION),$(CHANGES_VERSION))
  ifneq ($(AFKAK_VERSION)-SNAPSHOT,$(CHANGES_VERSION))
    $(error Version on first line of CHANGES.md ($(CHANGES_VERSION)) does not match the version in setup.py ($(AFKAK_VERSION)))
  endif
endif

ifneq ($(INIT_VERSION),$(AFKAK_VERSION))
  $(error Version in setup.py ($(AFKAK_VERSION)) does not match afkak/__init__.py ($(INIT_VERSION)))
endif

ifeq ($(UNAME),Darwin)
  _CPPFLAGS := -I/opt/local/include -L/opt/local/lib
  _LANG := en_US.UTF-8
endif

<<<<<<< HEAD
AFKAK_PYFILES := \
	afkak/client.py \
	afkak/util.py \
	afkak/producer.py \
	afkak/__init__.py \
	afkak/protocol.py \
	afkak/partitioner.py \
	afkak/consumer.py \
	afkak/kafkacodec.py \
	afkak/brokerclient.py \
	afkak/common.py \
	afkak/codec.py \
	afkak/group.py \
	afkak/group_assignment.py

UNITTEST_PYFILES := \
	afkak/test/__init__.py \
	afkak/test/fixtures.py \
	afkak/test/service.py \
	afkak/test/testutil.py \
	afkak/test/test_brokerclient.py \
	afkak/test/test_client.py \
	afkak/test/test_codec.py \
	afkak/test/test_common.py \
	afkak/test/test_consumer.py \
	afkak/test/test_kafkacodec.py \
	afkak/test/test_package.py \
	afkak/test/test_partitioner.py \
	afkak/test/test_producer.py \
	afkak/test/test_protocol.py \
	afkak/test/test_util.py \
	afkak/test/test_group.py \
	afkak/test/test_group_assignment.py

INTTEST_PYFILES := \
	afkak/test/test_client_integration.py \
	afkak/test/test_consumer_integration.py \
	afkak/test/test_failover_integration.py \
	afkak/test/test_producer_integration.py \
	afkak/test/test_group_integration.py

SETUP_PYFILES := setup.py

MISC_PYFILES := \
	consumer_example \
	producer_example

ALL_PYFILES := $(AFKAK_PYFILES) $(UNITTEST_PYFILES) \
    $(INTTEST_PYFILES) $(MISC_PYFILES) $(SETUP_PYFILES)

# We lint all python files
PYLINTERS_TARGETS += $(foreach f,$(ALL_PYFILES),build/pyflakes/$f.flag)
# Unittests
UNITTEST_TARGETS += $(PYLINTERS_TARGETS)

=======
>>>>>>> 2b3ae525
# Files to cleanup
EGG := $(TOP)/afkak.egg-info
TRIAL_TEMP := $(TOP)/_trial_temp
COVERAGE_CLEANS := $(TOP)/.coverage $(TOP)/coverage.xml $(TOP)/htmlcov
CLEAN_TARGETS += $(UNITTEST_CLEANS) $(EGG) $(COVERAGE_CLEANS) $(TRIAL_TEMP)

###########################################################################
## Start of system makefile
###########################################################################
.PHONY: all clean pyc-clean timer build venv release documentation
.PHONY: lint toxik toxa toxr toxi toxu toxc toxrc toxcov

all: timer

timer: build
	@echo "---( Make $(MAKECMDGOALS) Complete (time: $$((`date +%s`-$(BUILDSTART)))s) )---"

build: toxa
	@echo "Done"

clean: pyc-clean
	rm -rf $(CLEAN_TARGETS)
	@echo "Done cleaning"

dist-clean: clean
	$(AT)rm -rf $(TOXDIR) $(VENV) $(TOP)/.noseids $(RELEASE_DIR)
	$(AT)$(foreach VERS,$(KAFKA_ALL_VERS), rm -rf $(SERVERS)/$(VERS)/kafka-bin)
	@echo "Done dist-cleaning"

git-clean:
	$(AT)git clean -fdx
	@echo "Done git-cleaning"

pyc-clean:
	@echo "Removing '*.pyc' from all subdirs"
	$(AT)find $(TOP) -name '*.pyc' -delete

$(KAFKA_RUN): export KAFKA_VERSION = $(KAFKA_VER)
$(KAFKA_RUN):
	$(AT)$(TOP)/tools/download-kafka.py $(KAFKA_VER)
	$(AT)[ -x $(KAFKA_RUN) ]

venv: $(VENV)
	@echo "Done creating virtualenv"

$(VENV): export CPPFLAGS = $(_CPPFLAGS)
$(VENV): export LANG = $(_LANG)
$(VENV):
	virtualenv --python python2.7 --no-download $(VENV)
	$(VENV)/bin/pip install --index-url $(PYPI) tox==2.9.1

# Run the integration test suite under all Kafka versions
toxik:
	$(AT)$(foreach VERS,$(KAFKA_ALL_VERS), KAFKA_VER=$(VERS) $(MAKE) toxi && ) echo "Done"

# Run the full test suite
toxa: export CPPFLAGS = $(_CPPFLAGS)
toxa: export LANG = $(_LANG)
toxa: $(UNITTEST_TARGETS) $(KAFKA_RUN)
	KAFKA_VERSION=$(KAFKA_VER) $(TOX)

# Run the full test suite until it fails
toxr: export CPPFLAGS = $(_CPPFLAGS)
toxr: $(UNITTEST_TARGETS) $(KAFKA_RUN)
	KAFKA_VERSION=$(KAFKA_VER) sh -c "while $(TOX); do : ; done"

# Run just the integration tests
toxi: export CPPFLAGS = $(_CPPFLAGS)
toxi: $(UNITTEST_TARGETS) $(KAFKA_RUN)
	$(TOX) -l | grep -e-int- | KAFKA_VERSION=$(KAFKA_VER) xargs -n1 $(TOX) -e

# Run just the unit tests
toxu: export CPPFLAGS = $(_CPPFLAGS)
toxu: $(UNITTEST_TARGETS)
	$(TOX) -l | grep -e-unit- | xargs -n1 $(TOX) -e

# Run just the tests selected in the 'cur' tox environment
toxc: export CPPFLAGS = $(_CPPFLAGS)
# When iterating, don't bother with slightly long lines
toxc: PEP8_MAX_LINE := --max-line-length=120
toxc: $(UNITTEST_TARGETS) $(KAFKA_RUN)
	KAFKA_VERSION=$(KAFKA_VER) $(TOX) -e cur

# Run the just the tests selected in tox_cur.ini until they fail
toxrc: export CPPFLAGS = $(_CPPFLAGS)
toxrc: $(UNITTEST_TARGETS) $(KAFKA_RUN)
	KAFKA_VERSION=$(KAFKA_VER) sh -c "while time $(TOX) -e cur; do : ; done"

# Union the test coverage of all Tox environments.
toxcov: export CPPFLAGS = $(_CPPFLAGS)
toxcov: export KAFKA_VERSION = $(KAFKA_VER)
toxcov: $(UNITTEST_TARGETS) $(KAFKA_RUN)
	$(TOP)/tools/coverage.sh '$(TOX)'

# Targets to push a release to artifactory
checkver:
	@if [[ $(CHANGES_VERSION) =~ SNAPSHOT ]]; then \
	  echo 'FATAL: Cannot tag/release as "SNAPSHOT" version: $(CHANGES_VERSION)'; \
	  false; \
	fi

release: checkver toxa
	$(AT)$(TOX) -e release<|MERGE_RESOLUTION|>--- conflicted
+++ resolved
@@ -33,64 +33,6 @@
   _LANG := en_US.UTF-8
 endif
 
-<<<<<<< HEAD
-AFKAK_PYFILES := \
-	afkak/client.py \
-	afkak/util.py \
-	afkak/producer.py \
-	afkak/__init__.py \
-	afkak/protocol.py \
-	afkak/partitioner.py \
-	afkak/consumer.py \
-	afkak/kafkacodec.py \
-	afkak/brokerclient.py \
-	afkak/common.py \
-	afkak/codec.py \
-	afkak/group.py \
-	afkak/group_assignment.py
-
-UNITTEST_PYFILES := \
-	afkak/test/__init__.py \
-	afkak/test/fixtures.py \
-	afkak/test/service.py \
-	afkak/test/testutil.py \
-	afkak/test/test_brokerclient.py \
-	afkak/test/test_client.py \
-	afkak/test/test_codec.py \
-	afkak/test/test_common.py \
-	afkak/test/test_consumer.py \
-	afkak/test/test_kafkacodec.py \
-	afkak/test/test_package.py \
-	afkak/test/test_partitioner.py \
-	afkak/test/test_producer.py \
-	afkak/test/test_protocol.py \
-	afkak/test/test_util.py \
-	afkak/test/test_group.py \
-	afkak/test/test_group_assignment.py
-
-INTTEST_PYFILES := \
-	afkak/test/test_client_integration.py \
-	afkak/test/test_consumer_integration.py \
-	afkak/test/test_failover_integration.py \
-	afkak/test/test_producer_integration.py \
-	afkak/test/test_group_integration.py
-
-SETUP_PYFILES := setup.py
-
-MISC_PYFILES := \
-	consumer_example \
-	producer_example
-
-ALL_PYFILES := $(AFKAK_PYFILES) $(UNITTEST_PYFILES) \
-    $(INTTEST_PYFILES) $(MISC_PYFILES) $(SETUP_PYFILES)
-
-# We lint all python files
-PYLINTERS_TARGETS += $(foreach f,$(ALL_PYFILES),build/pyflakes/$f.flag)
-# Unittests
-UNITTEST_TARGETS += $(PYLINTERS_TARGETS)
-
-=======
->>>>>>> 2b3ae525
 # Files to cleanup
 EGG := $(TOP)/afkak.egg-info
 TRIAL_TEMP := $(TOP)/_trial_temp
